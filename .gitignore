node_modules/
npm-debug.log
*.orig
*.swp
build

yarn-error.log

.env

# manual backup files
*.bak

# doxity
scripts/

<<<<<<< HEAD
# ignore transpiled code
legacy/utils/build
build
=======
# ignore built code
out/
utils/build
build/
>>>>>>> 08120b65

# ignore old development addressBook
addressBook.json
out/deployments.json

# ignore generated coverage data
coverage.json
coverage/

# ignore cache
.cache/

# ignore concatenated files (only updated at verification time)
utils/etherscan/concatenated

# ignore node version manager files
.nvmrc
.node-version

# ignore devchain snapshot
legacy/utils/devchain-snapshot/<|MERGE_RESOLUTION|>--- conflicted
+++ resolved
@@ -14,16 +14,10 @@
 # doxity
 scripts/
 
-<<<<<<< HEAD
-# ignore transpiled code
-legacy/utils/build
-build
-=======
 # ignore built code
 out/
 utils/build
 build/
->>>>>>> 08120b65
 
 # ignore old development addressBook
 addressBook.json
