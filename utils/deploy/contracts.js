import * as fs from "fs";
import * as pkgInfo from "../../package.json";
import * as masterConfig from "../config/environment";
import * as tokenInfo from "../info/tokenInfo";
// import * as exchangeInfo from "../info/exchangeInfo";
import {deployContract, retrieveContract} from "../lib/contracts";
import api from "../lib/api";
import web3 from "../lib/web3";
import unlock from "../lib/unlockAccount";
import governanceAction from "../lib/governanceAction";
import getChainTime from "../../utils/lib/getChainTime";
import createStakingFeed from "../lib/createStakingFeed";
// import verifyDeployment from "./verify";

const BigNumber = require("bignumber.js");

// Constants and mocks
const addressBookFile = "./addressBook.json";
const mockBytes = "0x86b5eed81db5f691c36cc83eb58cb5205bd2090bf3763a19f0c5bf2f074dd84b";
const mockAddress = "0x083c41ea13af6c2d5aaddf6e73142eb9a7b00183";
const yearInSeconds = 60 * 60 * 24 * 365;

// TODO: make clearer the separation between deployments in different environments
// TODO: make JSdoc style documentation tags here
async function deployEnvironment(environment) {
  const config = masterConfig[environment];
  if (config === undefined) {
    throw new Error(`Deployment for environment ${environment} not defined`);
  } else {
    const nodeNetId = await api.net.version();
    if(nodeNetId !== config.networkId && config.networkId !== "*") {
      throw new Error(`Network ID of node (${nodeNetId}) did not match ID in config "${environment}" (${config.networkId})`);
    }
  }
  const accounts = await api.eth.accounts();
  const opts = {
<<<<<<< HEAD
    from: accounts[0],
    gas: 8000000,
=======
    gas: config.gas,
>>>>>>> 74217aca
    gasPrice: config.gasPrice,
  };

  // TODO: put signature functions in a lib and use across all tests/utils
  const makeOrderSignature = api.util.abiSignature('makeOrder', [
    'address', 'address[5]', 'uint256[8]', 'bytes32', 'uint8', 'bytes32', 'bytes32'
  ]).slice(0,10);
  const takeOrderSignature = api.util.abiSignature('takeOrder', [
    'address', 'address[5]', 'uint256[8]', 'bytes32', 'uint8', 'bytes32', 'bytes32'
  ]).slice(0,10);
  const cancelOrderSignature = api.util.abiSignature('cancelOrder', [
    'address', 'address[5]', 'uint256[8]', 'bytes32', 'uint8', 'bytes32', 'bytes32'
  ]).slice(0,10);

  const deployed = {};

  if (environment === "kovan" || environment === "kovanCompetition") {
    // const deploymentAddress = "0x4288c8108837bd04bc656ee3aeb8e643f79a0756";
    const deploymentAddress = "0x00360d2b7d240ec0643b6d819ba81a09e40e5bcd";
    const pricefeedUpdaterAddress = "0x00360d2b7d240ec0643b6d819ba81a09e40e5bcd";
    opts.from = deploymentAddress;
    const previous = require('../../addressBook.json').kovan;
    const commonEnvironment = "kovan";
    // set up governance and tokens
<<<<<<< HEAD
    deployed.Governance = await deployContract("system/Governance", opts, [[accounts[0]], 1, yearInSeconds]);
    const mlnAddr = tokenInfo[commonEnvironment]["MLN-T"].options.address;
    const ethTokenAddress = tokenInfo[commonEnvironment]["WETH-T"].options.address;
    const chfAddress = tokenInfo[commonEnvironment]["CHF-T"].options.address;
=======
    deployed.Governance = await deployContract("system/Governance", opts, [[deploymentAddress], 1, yearInSeconds]);
    const mlnAddr = tokenInfo[commonEnvironment]["MLN-T"].address;
    const ethTokenAddress = tokenInfo[commonEnvironment]["WETH-T"].address;
    const chfAddress = '0x0';
    // const chfAddress = tokenInfo[commonEnvironment]["CHF-T"].address;
>>>>>>> 74217aca
    const mlnToken = await retrieveContract("assets/Asset", mlnAddr);

    deployed.CanonicalPriceFeed = await retrieveContract("pricefeeds/CanonicalPriceFeed", previous.CanonicalPriceFeed);
//     deployed.StakingPriceFeed = await retrieveContract("pricefeeds/StakingPriceFeed", previous.StakingPriceFeed);
//     deployed.MatchingMarket = await retrieveContract("exchange/thirdparty/MatchingMarket", previous.MatchingMarket);
//     deployed.MatchingMarketAdapter = await retrieveContract("exchange/adapter/MatchingMarketAdapter", previous.MatchingMarketAdapter);
//     deployed.ZeroExTokenTransferProxy = await retrieveContract("exchange/thirdparty/0x/TokenTransferProxy", previous.ZeroExTokenTransferProxy);
//     deployed.ZeroExExchange = await retrieveContract("exchange/thirdparty/0x/Exchange", previous.ZeroExExchange);
//     deployed.ZeroExV1Adapter = await retrieveContract("exchange/adapter/ZeroExV1Adapter", previous.ZeroExV1Adapter);

    // set up pricefeeds
    // deployed.CanonicalPriceFeed = await deployContract("pricefeeds/CanonicalPriceFeed", opts, [
    //   mlnAddr,
    //   ethTokenAddress,
    //   'Eth Token',
    //   'WETH-T',
    //   18,
    //   'ethereum.org',
    //   mockBytes,
    //   [mockAddress, mockAddress],
    //   [],
    //   [],
    //   [
    //     config.protocol.pricefeed.interval,
    //     config.protocol.pricefeed.validity
    //   ], [
    //     config.protocol.staking.minimumAmount,
    //     config.protocol.staking.numOperators,
    //     config.protocol.staking.unstakeDelay
    //   ],
<<<<<<< HEAD
    //   deployed.Governance.options.address
    // ], () => {}, true);

    // below not needed right now (TODO: remove in cleanup if still here)
    // deployed.StakingPriceFeed = await createStakingFeed(opts, deployed.CanonicalPriceFeed);
    // await mlnToken.instance.approve.postTransaction(
    //   opts,
    //   [
    //     deployed.StakingPriceFeed.options.address,
    //     config.protocol.staking.minimumAmount
    //   ]
    // );
    // await deployed.StakingPriceFeed.instance.depositStake.postTransaction(
    //   opts, [config.protocol.staking.minimumAmount, ""]
    // );

=======
    //   pricefeedUpdaterAddress,
    //   // deployed.Governance.address
    // ], () => {}, true);

>>>>>>> 74217aca
    // // set up exchanges and adapters
    // deployed.MatchingMarket = await deployContract("exchange/thirdparty/MatchingMarket", opts, [154630446100]); // number is expiration date for market
    // deployed.MatchingMarketAdapter = await deployContract("exchange/adapter/MatchingMarketAdapter", opts);

    // const quoteSymbol = "WETH-T";
    // const pairsToWhitelist = [];
    // config.protocol.pricefeed.assetsToRegister.forEach((sym) => {
    //   if (sym !== quoteSymbol)
    //     pairsToWhitelist.push([quoteSymbol, sym]);
    // });

    // for (const pair of pairsToWhitelist) {
    //   console.log(`Whitelisting ${pair}`);
    //   const tokenA = tokenInfo[commonEnvironment][pair[0]].options.address;
    //   const tokenB = tokenInfo[commonEnvironment][pair[1]].options.address;
    //   await deployed.MatchingMarket.instance.addTokenPairWhitelist.postTransaction(opts, [tokenA, tokenB]);
    // }

    deployed.MatchingMarket = await retrieveContract("exchange/thirdparty/MatchingMarket", previous.MatchingMarket);
    deployed.MatchingMarketAdapter = await retrieveContract("exchange/adapter/MatchingMarketAdapter", previous.MatchingMarketAdapter);

    deployed.ZeroExTokenTransferProxy = await retrieveContract("exchange/thirdparty/0x/TokenTransferProxy", previous.ZeroExTokenTransferProxy);
    deployed.ZeroExExchange = await retrieveContract("exchange/thirdparty/0x/Exchange", previous.ZeroExExchange)
    deployed.ZeroExV1Adapter = await retrieveContract("exchange/adapter/ZeroExV1Adapter", previous.ZeroExV1Adapter)

    // deployed.ZeroExTokenTransferProxy = await deployContract(
    //   "exchange/thirdparty/0x/TokenTransferProxy", opts
    // );
    // deployed.ZeroExExchange = await deployContract("exchange/thirdparty/0x/Exchange", opts,
    //   [ "0x0", deployed.ZeroExTokenTransferProxy.options.address ]
    // );
    // deployed.ZeroExV1Adapter = await deployContract("exchange/adapter/ZeroExV1Adapter", opts);
    // await deployed.ZeroExTokenTransferProxy.instance.addAuthorizedAddress.postTransaction(
    //   opts, [ deployed.ZeroExExchange.options.address ]
    // );

    // set up modules and version
    deployed.NoCompliance = await deployContract("compliance/NoCompliance", opts);
    deployed.OnlyManager = await deployContract("compliance/OnlyManager", opts);
    deployed.RMMakeOrders = await deployContract("riskmgmt/RMMakeOrders", opts);
    deployed.NoComplianceCompetition = await deployContract("compliance/NoComplianceCompetition", opts, []);
<<<<<<< HEAD
    deployed.CompetitionCompliance = await deployContract("compliance/CompetitionCompliance", opts, [accounts[0]]);
    const complianceAddress = (environment === "kovan" ? deployed.NoComplianceCompetition.options.address : deployed.CompetitionCompliance.options.address);
=======
    deployed.CompetitionCompliance = await deployContract("compliance/CompetitionCompliance", opts, [deploymentAddress]);
    const complianceAddress = (environment === "kovan" ? deployed.NoComplianceCompetition.address : deployed.CompetitionCompliance.address);
>>>>>>> 74217aca
    deployed.Version = await deployContract(
      "version/Version",
      opts,
      [
        pkgInfo.version, deployed.Governance.options.address, mlnAddr,
        ethTokenAddress, deployed.CanonicalPriceFeed.options.address, complianceAddress
      ],
      () => {}, true
    );
    deployed.FundRanking = await deployContract("FundRanking", opts);
    const blockchainTime = await getChainTime();
<<<<<<< HEAD
    deployed.Competition = await deployContract("competitions/Competition", opts, [mlnAddr, chfAddress, deployed.Version.options.address, accounts[0], blockchainTime, blockchainTime + 864000, 20 * 10 ** 18, 10 ** 24, 1000, false]);
    await deployed.Competition.instance.batchAddToWhitelist.postTransaction(opts, [10 ** 25, [accounts[0], "0xa80b5f4103c8d027b2ba88be9ed9bb009bf3d46f"]]);
    if (environment === "competition-replica") {
      await deployed.CompetitionCompliance.instance.changeCompetitionAddress.postTransaction(opts, [deployed.Competition.options.address]);
=======

    deployed.Competition = await deployContract(
      "competitions/Competition",
      opts,
      [
        mlnAddr, chfAddress, deployed.Version.address, deploymentAddress,
        blockchainTime, blockchainTime + 8640000, 20 * 10 ** 18, 10 ** 24, 1000, false
      ]
    );
    await deployed.Competition.instance.batchAddToWhitelist.postTransaction(
      opts,
      [10 ** 25, [deploymentAddress, "0xa80b5f4103c8d027b2ba88be9ed9bb009bf3d46f"]]
    );
    if (environment === "kovanCompetition") {
      await deployed.CompetitionCompliance.instance.changeCompetitionAddress.postTransaction(opts, [deployed.Competition.address]);
    } else if (environment === "kovan") {
      deployed.TestCompetition = await deployContract(
        "competitions/TestCompetition",
        opts,
        [
          mlnAddr, chfAddress, deployed.Version.address, deploymentAddress, blockchainTime,
          blockchainTime + 8640000, 20 * 10 ** 18, 10 ** 24, 1000, false
        ]
      );
>>>>>>> 74217aca
    }
    await mlnToken.instance.transfer.postTransaction(opts,
      [deployed.Competition.options.address, 10 ** 22],
    );
    // add Version to Governance tracking
    await governanceAction(opts, deployed.Governance, deployed.Governance, 'addVersion', [deployed.Version.options.address]);

    // // whitelist exchanges
    // await governanceAction(
    //   opts, deployed.Governance, deployed.CanonicalPriceFeed, 'registerExchange',
    //   [
    //     deployed.MatchingMarket.options.address,
    //     deployed.MatchingMarketAdapter.options.address,
    //     true,
    //     [
    //       makeOrderSignature,
    //       takeOrderSignature,
    //       cancelOrderSignature
    //     ]
    //   ]
    // );
    // console.log('Registered MatchingMarket');

    // await governanceAction(
    //  opts, deployed.Governance, deployed.CanonicalPriceFeed, 'registerExchange',
    //   [
<<<<<<< HEAD
    //     deployed.ZeroExExchange.options.address,
    //     deployed.ZeroExV1Adapter.options.address,
=======
    //     "0x90fe2af704b34e0224bf2299c838e04d4dcf1364",
    //     "0x33A844A83cb7407C74C15fC862dEacCeC8B4EeF6",
    //     // deployed.ZeroExExchange.address,
    //     // deployed.ZeroExV1Adapter.address,
>>>>>>> 74217aca
    //     false,
    //     [ takeOrderSignature ]
    //   ]
    // );
    // console.log('Registered ZeroEx');

    // // register assets
    // for (const assetSymbol of config.protocol.pricefeed.assetsToRegister) {
    //   console.log(`Registering ${assetSymbol}`);
    //   const tokenEntry = tokenInfo[commonEnvironment][assetSymbol];
    //   await governanceAction(opts, deployed.Governance, deployed.CanonicalPriceFeed, 'registerAsset', [
    //     tokenEntry.options.address,
    //     tokenEntry.name,
    //     assetSymbol,
    //     tokenEntry.decimals,
    //     tokenEntry.url,
    //     mockBytes,
    //     [mockAddress, mockAddress],
    //     [],
    //     []
    //   ]);
    //   console.log(`Registered ${assetSymbol}`);
    // }
  } else if (environment === "live") {
    const deployer = config.protocol.deployer;
<<<<<<< HEAD
    // const deployerPassword = '/path/to/password/file';
    const pricefeedOperator = config.protocol.pricefeed.operator;
    const pricefeedOperatorPassword = '/path/to/password/file';
    const authority = config.protocol.governance.authority;
    const authorityPassword = '/path/to/password/file';
    const mlnAddr = tokenInfo[environment].MLN.options.address;
    const ethTokenAddress = tokenInfo[environment]["W-ETH"].options.address;
=======
    const pricefeedUpdater = config.protocol.pricefeed.updater;
    const pricefeedUpdaterPassword = '';
    const authority = config.protocol.governance.authorities[0];
    const authorityPassword = '';
    opts.from = pricefeedUpdater;
    const mlnAddr = tokenInfo[environment].MLN.address;
    const ethTokenAddress = tokenInfo[environment]["WETH"].address;
>>>>>>> 74217aca

    // deployed.Governance = await deployContract("system/Governance", {from: deployer}, [
    //   config.protocol.governance.authorities,
    //   config.protocol.governance.quorum,
    //   config.protocol.governance.window
    // ]);

    deployed.Governance = await retrieveContract("system/Governance", "0x630f5e265112dB10D1e7820E26718172a12BD084");

<<<<<<< HEAD
    await unlock(pricefeedOperator, pricefeedOperatorPassword);
    deployed.SimplePriceFeed = await deployContract("pricefeeds/SimplePriceFeed", {from: pricefeedOperator}, [deployed.CanonicalPriceFeed.options.address, mlnAddr]);

    // NB: setting whitelist below will only work if quorum=1
    await unlock(authority, authorityPassword);
    await deployed.CanonicalPriceFeed.instance.addFeedToWhitelist.postTransaction(
      {from: config.protocol.governance.authority}, [deployed.SimplePriceFeed.options.address]
    );

    // whitelist exchange
    // TODO: make sure that authority account is unlocked for this section
    await governanceAction(
      opts, deployed.Governance, deployed.CanonicalPriceFeed, 'registerExchange',
      [
        deployed.SimpleMarket.options.address,
        deployed.SimpleAdapter.options.address,
        true,
        [
          makeOrderSignature,
          takeOrderSignature,
          cancelOrderSignature
        ]
      ]
    );
=======
    // await unlock(authority, authorityPassword);
    // deployed.CanonicalPriceFeed = await deployContract("pricefeeds/CanonicalPriceFeed",
    //   {from: authority, gas: 6900000 },
    //   [
    //     mlnAddr,
    //     ethTokenAddress,
    //     'Melon Token',
    //     'MLN',
    //     18,
    //     mockBytes,
    //     mockBytes,
    //     [mockAddress, mockAddress],
    //     [],
    //     [],
    //     [
    //       config.protocol.pricefeed.interval,
    //       config.protocol.pricefeed.validity,
    //     ], [
    //       config.protocol.staking.minimumAmount,
    //       config.protocol.staking.numOperators,
    //       config.protocol.staking.unstakeDelay
    //     ],
    //     pricefeedUpdater,  // single address performing update calls instead of multisig
    //     // deployed.Governance.address,
    //   ],
    //   () => {}, true
    // );

    deployed.CanonicalPriceFeed = await retrieveContract("pricefeeds/CanonicalPriceFeed", "0x4e224B5500FB9D6456069039D27c1E989429EAb7");

    // exchanges should already be deployed (third-party) and assets should be whitelisted
>>>>>>> 74217aca

    // // deploy exchange adapters
    // deployed.MatchingMarketAdapter = await deployContract("exchange/adapter/MatchingMarketAdapter", opts);
    // deployed.ZeroExV1Adapter = await deployContract("exchange/adapter/ZeroExV1Adapter", opts);

    // // retrieve exchange adapters (instead of deploy)
    deployed.MatchingMarketAdapter = await retrieveContract("exchange/adapter/MatchingMarketAdapter", "0x752e85aE6297B17f42c1619008Ad8c2271f1C30f");
    deployed.ZeroExV1Adapter = await retrieveContract("exchange/adapter/ZeroExV1Adapter", "0x4A3943269C581eFCbd0875A7c60Da1C35a7C85c2");
    deployed.BugBountyCompliance = await retrieveContract("compliance/BugBountyCompliance", "0xD42316be0E813104096ab537FeE2fe0f5076bB2F");
    deployed.Version = await retrieveContract("version/Version", "0x569D8c4408005AD48C7fA439BE926476ec0e96b4");

    // deployed.OnlyManager = await deployContract("compliance/OnlyManager", {from: deployer});
    // deployed.CompetitionCompliance = await deployContract("compliance/CompetitionCompliance", opts, [deployer]);
    // deployed.RMMakeOrders = await deployContract("riskmgmt/RMMakeOrders", {from: deployer});
    // deployed.Version = await deployContract(
    //   "version/Version",
    //   {from: deployer, gas: 6900000},
    //   [
    //     pkgInfo.version, deployed.Governance.address, mlnAddr, ethTokenAddress,
    //     deployed.CanonicalPriceFeed.address, deployed.BugBountyCompliance.address
    //   ], () => {}, true
    // );

    // deployed.Fundranking = await deployContract("FundRanking", {from: deployer});

    // add Version to Governance tracking
    // NB: be sure that relevant authority account is unlocked
    // console.log('Adding version to Governance tracking');
    // await governanceAction(opts, deployed.Governance, deployed.Governance, 'addVersion', [deployed.Version.address]);

    // NB: this is not needed when using third-party exchanges
    // // whitelist exchanges
    // // TODO: make sure that authority account is unlocked for this section
    // console.log('registering exchange');
    // await governanceAction(
    //   opts, deployed.Governance, deployed.CanonicalPriceFeed, 'registerExchange',
    //   [
    //     // TODO: replace with deployed MatchingMarket
    //     // deployed.MatchingMarket.address,
    //     "0x14fbca95be7e99c15cc2996c6c9d841e54b79425",
    //     deployed.MatchingMarketAdapter.address,
    //     true,
    //     [
    //       makeOrderSignature,
    //       takeOrderSignature,
    //       cancelOrderSignature
    //     ]
    //   ]
    // );

    // console.log('registering exchange');
    // await deployed.CanonicalPriceFeed.instance.registerExchange.postTransaction(
    //   opts,
    //   [
    //     "0x14fbca95be7e99c15cc2996c6c9d841e54b79425",
    //     deployed.MatchingMarketAdapter.address,
    //     true,
    //     [
    //       makeOrderSignature,
    //       takeOrderSignature,
    //       cancelOrderSignature
    //     ]
    //   ]
    // );

    // // register assets
    // await Promise.all(
    //   config.protocol.pricefeed.assetsToRegister.map(async (assetSymbol) => {
    //     console.log(`Registering ${assetSymbol}`);
    //     // await unlock(pricefeedUpdater, pricefeedUpdaterPassword);
    //     const tokenEntry = tokenInfo[environment][assetSymbol];
    //     await governanceAction(
    //       {from: authority, gas: 500000},
    //       deployed.Governance, deployed.CanonicalPriceFeed, 'registerAsset', [
    //         tokenEntry.address,
    //         tokenEntry.name,
    //         assetSymbol,
    //         tokenEntry.decimals,
    //         tokenEntry.url,
    //         mockBytes,
    //         [mockAddress, mockAddress],
    //         [],
    //         []
    //       ]
    //     );
    //     console.log(`Registered ${assetSymbol}`);
    //   })
    // );

    // register assets (from updater)
    await Promise.all(
      config.protocol.pricefeed.assetsToRegister.map(async (assetSymbol) => {
        console.log(`Registering ${assetSymbol}`);
        const tokenEntry = tokenInfo[environment][assetSymbol];
<<<<<<< HEAD
        await governanceAction(
          {from: pricefeedOperator, gas: 6000000},
          deployed.Governance, deployed.CanonicalPriceFeed, 'registerAsset', [
            tokenEntry.options.address,
=======
        await deployed.CanonicalPriceFeed.instance.registerAsset.postTransaction(
          {from: pricefeedUpdater, gas: 500000},
          [
            tokenEntry.address,
>>>>>>> 74217aca
            tokenEntry.name,
            assetSymbol,
            tokenEntry.decimals,
            tokenEntry.url,
            mockBytes,
            [mockAddress, mockAddress],
            [],
            []
          ]
        );
        console.log(`Registered ${assetSymbol}`);
      })
    );

<<<<<<< HEAD
    deployed.OnlyManager = await deployContract("compliance/OnlyManager", {from: deployer});
    deployed.RMMakeOrders = await deployContract("riskmgmt/RMMakeOrders", {from: deployer});
    deployed.SimpleAdapter = await deployContract("exchange/adapter/SimpleAdapter", {from: deployer});
    deployed.CompetitionCompliance = await deployContract("compliance/CompetitionCompliance", opts, [accounts[0]]);
    deployed.Version = await deployContract("version/Version", {from: deployer, gas: 6900000}, [pkgInfo.version, deployed.Governance.options.address, mlnAddr, ethTokenAddress, deployed.CanonicalPriceFeed.options.address, deployed.CompetitionCompliance.options.address], () => {}, true);

    deployed.Fundranking = await deployContract("FundRanking", {from: deployer});

    // add Version to Governance tracking
    // NB: be sure that relevant authority account is unlocked
    console.log('Adding version to Governance tracking');
    await governanceAction(opts, deployed.Governance, deployed.Governance, 'addVersion', [deployed.Version.options.address]);
=======
    // const blockchainTime = await getChainTime();
    // deployed.Competition = await deployContract(
    //   "competitions/Competition",
    //   opts,
    //   [
    //     mlnAddr, '0x0', '0x3c11e08E5f391872dAC90d43c4812a2AAE595E68', deployer,
    //     blockchainTime, blockchainTime + 8640000, 20 * 10 ** 18, 10 ** 24, 1000, false
    //   ]
    // );
>>>>>>> 74217aca
  } else if (environment === "development") {
    opts.from = accounts[0];
    deployed.Governance = await deployContract("system/Governance", opts, [[accounts[0]], 1, 100000]);
    deployed.EthToken = await deployContract("assets/PreminedAsset", opts);
    deployed.MlnToken = await deployContract("assets/PreminedAsset", opts);
    deployed.EurToken = await deployContract("assets/PreminedAsset", opts);
    deployed.CanonicalPriceFeed = await deployContract("pricefeeds/CanonicalPriceFeed", opts, [
      deployed.MlnToken.options.address,
      deployed.EthToken.options.address,
      web3.utils.padLeft(web3.utils.toHex('ETH token'), 34),
      web3.utils.padLeft(web3.utils.toHex('ETH-T'), 34),
      18,
      'ethereum.org',
      mockBytes,
      [mockAddress, mockAddress],
      [],
      [],
      [
        config.protocol.pricefeed.interval,
        config.protocol.pricefeed.validity
      ],
      [
        config.protocol.staking.minimumAmount,
        config.protocol.staking.numOperators,
        config.protocol.staking.unstakeDelay
      ],
      deployed.Governance.options.address
    ]);
    deployed.StakingPriceFeed = await createStakingFeed({...opts}, deployed.CanonicalPriceFeed);
    await deployed.MlnToken.methods.approve(
      deployed.StakingPriceFeed.options.address,
      config.protocol.staking.minimumAmount
    ).send(
      {...opts}
    );
    await deployed.StakingPriceFeed.methods.depositStake(config.protocol.staking.minimumAmount, web3.utils.asciiToHex("")).send(
      {...opts}
    );

    deployed.SimpleMarket = await deployContract("exchange/thirdparty/SimpleMarket", opts);
    deployed.SimpleAdapter = await deployContract("exchange/adapter/SimpleAdapter", opts);
    deployed.MatchingMarket = await deployContract("exchange/thirdparty/MatchingMarket", opts, [154630446100]);
    deployed.MatchingMarketAdapter = await deployContract("exchange/adapter/MatchingMarketAdapter", opts);

    deployed.NoCompliance = await deployContract("compliance/NoCompliance", opts);
    deployed.RMMakeOrders = await deployContract("riskmgmt/RMMakeOrders", opts);
    deployed.CentralizedAdapter = await deployContract("exchange/adapter/CentralizedAdapter", opts);
    deployed.CompetitionCompliance = await deployContract("compliance/CompetitionCompliance", opts, [accounts[0]]);
    deployed.Version = await deployContract(
      "version/Version",
      opts,
      [
        pkgInfo.version, deployed.Governance.options.address, deployed.MlnToken.options.address,
        deployed.EthToken.options.address, deployed.CanonicalPriceFeed.options.address, deployed.CompetitionCompliance.options.address
      ],
      () => {}, true
    );
    deployed.FundRanking = await deployContract("FundRanking", opts);
    const blockchainTime = await getChainTime();
<<<<<<< HEAD
    deployed.Competition = await deployContract("competitions/Competition", opts, [deployed.MlnToken.options.address, deployed.EurToken.options.address, deployed.Version.options.address, accounts[5], blockchainTime, blockchainTime + 86400, new BigNumber(20 * 10 ** 18), new BigNumber(10 ** 23), 10, false]);
    await deployed.CompetitionCompliance.methods.changeCompetitionAddress(deployed.Competition.options.address).send(opts);
    await deployed.Competition.methods.batchAddToWhitelist(new BigNumber(10 ** 25), [accounts[0], accounts[1], accounts[2]]).send(opts);
=======
    deployed.Competition = await deployContract("competitions/Competition", opts, [deployed.MlnToken.address, deployed.EurToken.address, deployed.Version.address, accounts[5], blockchainTime, blockchainTime + 8640000, 20 * 10 ** 18, 10 ** 23, 10, false]);
    await deployed.CompetitionCompliance.instance.changeCompetitionAddress.postTransaction(opts, [deployed.Competition.address]);
    await deployed.Competition.instance.batchAddToWhitelist.postTransaction(opts, [10 ** 25, [accounts[0], accounts[1], accounts[2]]]);
>>>>>>> 74217aca

    // whitelist trading pairs
    const pairsToWhitelist = [
      [deployed.MlnToken.options.address, deployed.EthToken.options.address],
      [deployed.EurToken.options.address, deployed.EthToken.options.address],
      [deployed.MlnToken.options.address, deployed.EurToken.options.address],
    ];
    await Promise.all(
      pairsToWhitelist.map(async (pair) => {
        await deployed.MatchingMarket.methods.addTokenPairWhitelist(pair[0], pair[1]).send(opts);
      })
    );

    // add Version to Governance tracking
    await governanceAction(opts, deployed.Governance, deployed.Governance, 'addVersion', [deployed.Version.options.address]);

    // whitelist exchange
    await governanceAction(
      opts, deployed.Governance, deployed.CanonicalPriceFeed, 'registerExchange',
      [
        deployed.MatchingMarket.options.address,
        deployed.MatchingMarketAdapter.options.address,
        true,
        [
          makeOrderSignature,
          takeOrderSignature,
          cancelOrderSignature
        ]
      ]
    );

    // register assets
    await governanceAction(opts, deployed.Governance, deployed.CanonicalPriceFeed, 'registerAsset', [
      deployed.MlnToken.options.address,
      web3.utils.padLeft(web3.utils.toHex('Melon token'), 34),
      web3.utils.padLeft(web3.utils.toHex('MLN-T'), 34),
      18,
      "melonport.com",
      mockBytes,
      [mockAddress, mockAddress],
      [],
      []
    ]);
    await governanceAction(opts, deployed.Governance, deployed.CanonicalPriceFeed, 'registerAsset', [
      deployed.EurToken.options.address,
      web3.utils.padLeft(web3.utils.toHex('Euro token'), 34),
      web3.utils.padLeft(web3.utils.toHex('EUR-T'), 34),
      18,
      "europa.eu",
      mockBytes,
      [mockAddress, mockAddress],
      [],
      []
    ]);
  }
  // await verifyDeployment(deployed);
  return deployed;  // return instances of contracts we just deployed
}

// takes `deployed` object as defined above, and environment to write to
async function writeToAddressBook(deployedContracts, environment) {
  let addressBook;
  if (fs.existsSync(addressBookFile)) {
    addressBook = JSON.parse(fs.readFileSync(addressBookFile));
  } else addressBook = {};

  const namesToAddresses = {};
  Object.keys(deployedContracts)
    .forEach(key => {
      namesToAddresses[key] = deployedContracts[key].options.address
    });
  addressBook[environment] = namesToAddresses;

  fs.writeFileSync(
    addressBookFile,
    JSON.stringify(addressBook, null, '  '),
    'utf8'
  );
}

if (require.main === module) {
  const environment = process.env.CHAIN_ENV;
  if (environment === undefined) {
    throw new Error(`Please specify an environment using the environment variable CHAIN_ENV`);
  } else {
    deployEnvironment(environment)
      .then(deployedContracts => writeToAddressBook(deployedContracts, environment))
      .catch(err => console.error(err.stack))
      .finally(() => process.exit())
  }
}

export default deployEnvironment;<|MERGE_RESOLUTION|>--- conflicted
+++ resolved
@@ -34,12 +34,8 @@
   }
   const accounts = await api.eth.accounts();
   const opts = {
-<<<<<<< HEAD
     from: accounts[0],
     gas: 8000000,
-=======
-    gas: config.gas,
->>>>>>> 74217aca
     gasPrice: config.gasPrice,
   };
 
@@ -64,18 +60,11 @@
     const previous = require('../../addressBook.json').kovan;
     const commonEnvironment = "kovan";
     // set up governance and tokens
-<<<<<<< HEAD
-    deployed.Governance = await deployContract("system/Governance", opts, [[accounts[0]], 1, yearInSeconds]);
-    const mlnAddr = tokenInfo[commonEnvironment]["MLN-T"].options.address;
-    const ethTokenAddress = tokenInfo[commonEnvironment]["WETH-T"].options.address;
-    const chfAddress = tokenInfo[commonEnvironment]["CHF-T"].options.address;
-=======
     deployed.Governance = await deployContract("system/Governance", opts, [[deploymentAddress], 1, yearInSeconds]);
     const mlnAddr = tokenInfo[commonEnvironment]["MLN-T"].address;
     const ethTokenAddress = tokenInfo[commonEnvironment]["WETH-T"].address;
     const chfAddress = '0x0';
     // const chfAddress = tokenInfo[commonEnvironment]["CHF-T"].address;
->>>>>>> 74217aca
     const mlnToken = await retrieveContract("assets/Asset", mlnAddr);
 
     deployed.CanonicalPriceFeed = await retrieveContract("pricefeeds/CanonicalPriceFeed", previous.CanonicalPriceFeed);
@@ -106,7 +95,6 @@
     //     config.protocol.staking.numOperators,
     //     config.protocol.staking.unstakeDelay
     //   ],
-<<<<<<< HEAD
     //   deployed.Governance.options.address
     // ], () => {}, true);
 
@@ -123,12 +111,6 @@
     //   opts, [config.protocol.staking.minimumAmount, ""]
     // );
 
-=======
-    //   pricefeedUpdaterAddress,
-    //   // deployed.Governance.address
-    // ], () => {}, true);
-
->>>>>>> 74217aca
     // // set up exchanges and adapters
     // deployed.MatchingMarket = await deployContract("exchange/thirdparty/MatchingMarket", opts, [154630446100]); // number is expiration date for market
     // deployed.MatchingMarketAdapter = await deployContract("exchange/adapter/MatchingMarketAdapter", opts);
@@ -170,13 +152,8 @@
     deployed.OnlyManager = await deployContract("compliance/OnlyManager", opts);
     deployed.RMMakeOrders = await deployContract("riskmgmt/RMMakeOrders", opts);
     deployed.NoComplianceCompetition = await deployContract("compliance/NoComplianceCompetition", opts, []);
-<<<<<<< HEAD
-    deployed.CompetitionCompliance = await deployContract("compliance/CompetitionCompliance", opts, [accounts[0]]);
-    const complianceAddress = (environment === "kovan" ? deployed.NoComplianceCompetition.options.address : deployed.CompetitionCompliance.options.address);
-=======
     deployed.CompetitionCompliance = await deployContract("compliance/CompetitionCompliance", opts, [deploymentAddress]);
     const complianceAddress = (environment === "kovan" ? deployed.NoComplianceCompetition.address : deployed.CompetitionCompliance.address);
->>>>>>> 74217aca
     deployed.Version = await deployContract(
       "version/Version",
       opts,
@@ -188,12 +165,6 @@
     );
     deployed.FundRanking = await deployContract("FundRanking", opts);
     const blockchainTime = await getChainTime();
-<<<<<<< HEAD
-    deployed.Competition = await deployContract("competitions/Competition", opts, [mlnAddr, chfAddress, deployed.Version.options.address, accounts[0], blockchainTime, blockchainTime + 864000, 20 * 10 ** 18, 10 ** 24, 1000, false]);
-    await deployed.Competition.instance.batchAddToWhitelist.postTransaction(opts, [10 ** 25, [accounts[0], "0xa80b5f4103c8d027b2ba88be9ed9bb009bf3d46f"]]);
-    if (environment === "competition-replica") {
-      await deployed.CompetitionCompliance.instance.changeCompetitionAddress.postTransaction(opts, [deployed.Competition.options.address]);
-=======
 
     deployed.Competition = await deployContract(
       "competitions/Competition",
@@ -218,7 +189,6 @@
           blockchainTime + 8640000, 20 * 10 ** 18, 10 ** 24, 1000, false
         ]
       );
->>>>>>> 74217aca
     }
     await mlnToken.instance.transfer.postTransaction(opts,
       [deployed.Competition.options.address, 10 ** 22],
@@ -245,15 +215,10 @@
     // await governanceAction(
     //  opts, deployed.Governance, deployed.CanonicalPriceFeed, 'registerExchange',
     //   [
-<<<<<<< HEAD
-    //     deployed.ZeroExExchange.options.address,
-    //     deployed.ZeroExV1Adapter.options.address,
-=======
     //     "0x90fe2af704b34e0224bf2299c838e04d4dcf1364",
     //     "0x33A844A83cb7407C74C15fC862dEacCeC8B4EeF6",
     //     // deployed.ZeroExExchange.address,
     //     // deployed.ZeroExV1Adapter.address,
->>>>>>> 74217aca
     //     false,
     //     [ takeOrderSignature ]
     //   ]
@@ -279,15 +244,6 @@
     // }
   } else if (environment === "live") {
     const deployer = config.protocol.deployer;
-<<<<<<< HEAD
-    // const deployerPassword = '/path/to/password/file';
-    const pricefeedOperator = config.protocol.pricefeed.operator;
-    const pricefeedOperatorPassword = '/path/to/password/file';
-    const authority = config.protocol.governance.authority;
-    const authorityPassword = '/path/to/password/file';
-    const mlnAddr = tokenInfo[environment].MLN.options.address;
-    const ethTokenAddress = tokenInfo[environment]["W-ETH"].options.address;
-=======
     const pricefeedUpdater = config.protocol.pricefeed.updater;
     const pricefeedUpdaterPassword = '';
     const authority = config.protocol.governance.authorities[0];
@@ -295,7 +251,6 @@
     opts.from = pricefeedUpdater;
     const mlnAddr = tokenInfo[environment].MLN.address;
     const ethTokenAddress = tokenInfo[environment]["WETH"].address;
->>>>>>> 74217aca
 
     // deployed.Governance = await deployContract("system/Governance", {from: deployer}, [
     //   config.protocol.governance.authorities,
@@ -305,32 +260,6 @@
 
     deployed.Governance = await retrieveContract("system/Governance", "0x630f5e265112dB10D1e7820E26718172a12BD084");
 
-<<<<<<< HEAD
-    await unlock(pricefeedOperator, pricefeedOperatorPassword);
-    deployed.SimplePriceFeed = await deployContract("pricefeeds/SimplePriceFeed", {from: pricefeedOperator}, [deployed.CanonicalPriceFeed.options.address, mlnAddr]);
-
-    // NB: setting whitelist below will only work if quorum=1
-    await unlock(authority, authorityPassword);
-    await deployed.CanonicalPriceFeed.instance.addFeedToWhitelist.postTransaction(
-      {from: config.protocol.governance.authority}, [deployed.SimplePriceFeed.options.address]
-    );
-
-    // whitelist exchange
-    // TODO: make sure that authority account is unlocked for this section
-    await governanceAction(
-      opts, deployed.Governance, deployed.CanonicalPriceFeed, 'registerExchange',
-      [
-        deployed.SimpleMarket.options.address,
-        deployed.SimpleAdapter.options.address,
-        true,
-        [
-          makeOrderSignature,
-          takeOrderSignature,
-          cancelOrderSignature
-        ]
-      ]
-    );
-=======
     // await unlock(authority, authorityPassword);
     // deployed.CanonicalPriceFeed = await deployContract("pricefeeds/CanonicalPriceFeed",
     //   {from: authority, gas: 6900000 },
@@ -362,7 +291,6 @@
     deployed.CanonicalPriceFeed = await retrieveContract("pricefeeds/CanonicalPriceFeed", "0x4e224B5500FB9D6456069039D27c1E989429EAb7");
 
     // exchanges should already be deployed (third-party) and assets should be whitelisted
->>>>>>> 74217aca
 
     // // deploy exchange adapters
     // deployed.MatchingMarketAdapter = await deployContract("exchange/adapter/MatchingMarketAdapter", opts);
@@ -457,17 +385,10 @@
       config.protocol.pricefeed.assetsToRegister.map(async (assetSymbol) => {
         console.log(`Registering ${assetSymbol}`);
         const tokenEntry = tokenInfo[environment][assetSymbol];
-<<<<<<< HEAD
-        await governanceAction(
-          {from: pricefeedOperator, gas: 6000000},
-          deployed.Governance, deployed.CanonicalPriceFeed, 'registerAsset', [
-            tokenEntry.options.address,
-=======
         await deployed.CanonicalPriceFeed.instance.registerAsset.postTransaction(
           {from: pricefeedUpdater, gas: 500000},
           [
             tokenEntry.address,
->>>>>>> 74217aca
             tokenEntry.name,
             assetSymbol,
             tokenEntry.decimals,
@@ -482,20 +403,6 @@
       })
     );
 
-<<<<<<< HEAD
-    deployed.OnlyManager = await deployContract("compliance/OnlyManager", {from: deployer});
-    deployed.RMMakeOrders = await deployContract("riskmgmt/RMMakeOrders", {from: deployer});
-    deployed.SimpleAdapter = await deployContract("exchange/adapter/SimpleAdapter", {from: deployer});
-    deployed.CompetitionCompliance = await deployContract("compliance/CompetitionCompliance", opts, [accounts[0]]);
-    deployed.Version = await deployContract("version/Version", {from: deployer, gas: 6900000}, [pkgInfo.version, deployed.Governance.options.address, mlnAddr, ethTokenAddress, deployed.CanonicalPriceFeed.options.address, deployed.CompetitionCompliance.options.address], () => {}, true);
-
-    deployed.Fundranking = await deployContract("FundRanking", {from: deployer});
-
-    // add Version to Governance tracking
-    // NB: be sure that relevant authority account is unlocked
-    console.log('Adding version to Governance tracking');
-    await governanceAction(opts, deployed.Governance, deployed.Governance, 'addVersion', [deployed.Version.options.address]);
-=======
     // const blockchainTime = await getChainTime();
     // deployed.Competition = await deployContract(
     //   "competitions/Competition",
@@ -505,7 +412,6 @@
     //     blockchainTime, blockchainTime + 8640000, 20 * 10 ** 18, 10 ** 24, 1000, false
     //   ]
     // );
->>>>>>> 74217aca
   } else if (environment === "development") {
     opts.from = accounts[0];
     deployed.Governance = await deployContract("system/Governance", opts, [[accounts[0]], 1, 100000]);
@@ -565,15 +471,9 @@
     );
     deployed.FundRanking = await deployContract("FundRanking", opts);
     const blockchainTime = await getChainTime();
-<<<<<<< HEAD
-    deployed.Competition = await deployContract("competitions/Competition", opts, [deployed.MlnToken.options.address, deployed.EurToken.options.address, deployed.Version.options.address, accounts[5], blockchainTime, blockchainTime + 86400, new BigNumber(20 * 10 ** 18), new BigNumber(10 ** 23), 10, false]);
-    await deployed.CompetitionCompliance.methods.changeCompetitionAddress(deployed.Competition.options.address).send(opts);
-    await deployed.Competition.methods.batchAddToWhitelist(new BigNumber(10 ** 25), [accounts[0], accounts[1], accounts[2]]).send(opts);
-=======
     deployed.Competition = await deployContract("competitions/Competition", opts, [deployed.MlnToken.address, deployed.EurToken.address, deployed.Version.address, accounts[5], blockchainTime, blockchainTime + 8640000, 20 * 10 ** 18, 10 ** 23, 10, false]);
     await deployed.CompetitionCompliance.instance.changeCompetitionAddress.postTransaction(opts, [deployed.Competition.address]);
     await deployed.Competition.instance.batchAddToWhitelist.postTransaction(opts, [10 ** 25, [accounts[0], accounts[1], accounts[2]]]);
->>>>>>> 74217aca
 
     // whitelist trading pairs
     const pairsToWhitelist = [
