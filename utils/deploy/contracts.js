--- conflicted
+++ resolved
@@ -312,15 +312,7 @@
       deployed.Governance.address
     ], () => {}, true);
 
-<<<<<<< HEAD
     deployed.StakingPriceFeed = await createStakingFeed(opts, deployed.CanonicalPriceFeed);
-=======
-    deployed.StakingPriceFeed = await deployContract("pricefeeds/StakingPriceFeed", opts, [
-      deployed.CanonicalPriceFeed.address,
-      deployed.EthToken.address,
-      deployed.CanonicalPriceFeed.address
-    ]);
->>>>>>> d5fd5448
     await deployed.MlnToken.instance.approve.postTransaction(
       opts,
       [
