--- conflicted
+++ resolved
@@ -14,11 +14,7 @@
         preEpochUpdatePeriod: 60 * 60 * 6,
         minimumUpdates: 1,
         assetsToRegister: [
-<<<<<<< HEAD
           'MLN', 'WETH', 'MKR', 'DAI', 'ANT', 'ZRX', 'NMR', 'DGX',
-=======
-          'MLN', 'WETH', 'MKR', 'DAI', 'ANT', 'ZRX', 'DGX',
->>>>>>> 9717e1fe
           'BAT', 'DGD', 'GNO', 'OMG', 'JNT', 'REP', 'REQ', 'KNC'
         ],
       },
@@ -55,11 +51,7 @@
         preEpochUpdatePeriod: 30,
         minimumUpdates: 1,
         assetsToRegister: [
-<<<<<<< HEAD
           'MLN-T', 'WETH-T', 'MKR-T', 'DAI-T', 'ANT-T', 'ZRX-T', 'NMR-T', 'DGX-T',
-=======
-          'MLN-T', 'WETH-T', 'MKR-T', 'DAI-T', 'ANT-T', 'ZRX-T', 'DGX-T',
->>>>>>> 9717e1fe
           'BAT-T','DGD-T', 'GNO-T', 'OMG-T', 'JNT-T', 'REP-T', 'REQ-T', 'KNC-T'
         ],
       },
