--- conflicted
+++ resolved
@@ -86,17 +86,7 @@
 }
 
 async function createPriceFeedAndStake(context) {
-<<<<<<< HEAD
-  const txid = await context.canonicalPriceFeed.instance.setupStakingPriceFeed.postTransaction(opts);
-  const receipt = await api.eth.getTransactionReceipt(txid);
-  const setupLog = receipt.logs.find(
-    e => e.topics[0] === api.util.sha3('SetupPriceFeed(address)')
-  );
-  const stakingFeedAddress = api.util.toChecksumAddress(`0x${setupLog.data.slice(-40)}`);
-  const stakingFeed = await retrieveContract("pricefeeds/StakingPriceFeed", stakingFeedAddress);
-=======
   const stakingFeed = await createStakingFeed(opts, context.canonicalPriceFeed);
->>>>>>> 5e97cb52
   await mlnToken.instance.approve.postTransaction(
     {from: accounts[0]}, [stakingFeed.address, config.protocol.staking.minimumAmount]
   );
@@ -472,7 +462,6 @@
   t.is(preUpdateId, postUpdateId)
 });
 
-<<<<<<< HEAD
 test.only("updates can only occur within last N seconds before a new epoch", async t => {
   const inputGas = 6000000;
   const initialEurPrice = new BigNumber(10 ** 10);
@@ -563,7 +552,7 @@
 });
 
 test.todo("authority can toggle updating, and turning off before delay ends prevents update");
-=======
+
 test("governance can burn stake of an operator", async t => {
   await createPriceFeedAndStake(t.context);
   const stakingFeedAddress = t.context.pricefeeds[0].address;
@@ -657,5 +646,4 @@
   );
   t.true(isOperatorFurtherAfter);
   t.is(Number(stakedAmountFurtherAfter), config.protocol.staking.minimumAmount);
-});
->>>>>>> 5e97cb52
+});