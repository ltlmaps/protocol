import test from "ava";
import api from "../../utils/lib/api";
import deployEnvironment from "../../utils/deploy/contracts";
import getAllBalances from "../../utils/lib/getAllBalances";
import { getTermsSignatureParameters } from "../../utils/lib/signing";
import { updateCanonicalPriceFeed } from "../../utils/lib/updatePriceFeed";
import { deployContract, retrieveContract } from "../../utils/lib/contracts";
import governanceAction from "../../utils/lib/governanceAction";

const BigNumber = require("bignumber.js");
const environmentConfig = require("../../utils/config/environment.js");

const environment = "development";
const config = environmentConfig[environment];

BigNumber.config({ ERRORS: false });

// hoisted variables
let accounts;
let deployer;
let ethToken;
let fund;
let investor;
let manager;
let mlnToken;
let pricefeed;
let simpleMarketWithApprove;
let trade1;
let version;
let deployed;

<<<<<<< HEAD
const makeOrderSignature = api.util
  .abiSignature("makeOrder", [
    "address",
    "address[5]",
    "uint256[6]",
    "bytes32",
    "uint8",
    "bytes32",
    "bytes32",
  ])
  .slice(0, 10);
=======
const makeOrderSignature = api.util.abiSignature('makeOrder', [
  'address', 'address[5]', 'uint256[8]', 'bytes32', 'uint8', 'bytes32', 'bytes32'
]).slice(0,10);
>>>>>>> 00e9b10b

// mock data
const offeredValue = new BigNumber(10 ** 21);
const wantedShares = new BigNumber(10 ** 21);

test.before(async () => {
  deployed = await deployEnvironment(environment);
  accounts = await api.eth.accounts();
  [deployer, manager, investor, ,] = accounts;
  version = await deployed.Version;
  pricefeed = await deployed.CanonicalPriceFeed;
  mlnToken = await deployed.MlnToken;
  ethToken = await deployed.EthToken;
  simpleMarketWithApprove = await deployContract(
<<<<<<< HEAD
    "exchange/thirdparty/SimpleMarketWithApprove",
    { from: deployer },
=======
    "exchange/thirdparty/SimpleMarketWithApprove", { from: deployer }
>>>>>>> 00e9b10b
  );
  await governanceAction(
    { from: deployer },
    deployed.Governance,
    deployed.CanonicalPriceFeed,
    "registerExchange",
    [
      simpleMarketWithApprove.address,
      deployed.MatchingMarketAdapter.address,
      true,
      [makeOrderSignature],
    ],
  );
  const [r, s, v] = await getTermsSignatureParameters(manager);
  await version.instance.setupFund.postTransaction(
    { from: manager, gas: config.gas, gasPrice: config.gasPrice },
    [
      "Suisse Fund",
      deployed.MlnToken.address, // base asset
      config.protocol.fund.managementFee,
      config.protocol.fund.performanceFee,
      deployed.NoCompliance.address,
      deployed.RMMakeOrders.address,
      [simpleMarketWithApprove.address],
      [],
      v,
      r,
      s,
    ],
  );
  const fundAddress = await version.instance.managerToFunds.call({}, [manager]);
  fund = await retrieveContract("Fund", fundAddress);
  // Change competition address to investor just for testing purpose so it allows invest / redeem
  await deployed.CompetitionCompliance.instance.changeCompetitionAddress.postTransaction(
    { from: deployer, gas: config.gas, gasPrice: config.gasPrice },
    [investor],
  );

  // investment
  const initialTokenAmount = new BigNumber(10 ** 22);
  await mlnToken.instance.transfer.postTransaction(
    { from: deployer, gasPrice: config.gasPrice },
    [investor, initialTokenAmount, ""],
  );
  await mlnToken.instance.approve.postTransaction(
    { from: investor, gasPrice: config.gasPrice, gas: config.gas },
    [fund.address, offeredValue],
  );
  await fund.instance.requestInvestment.postTransaction(
    { from: investor, gas: config.gas, gasPrice: config.gasPrice },
    [offeredValue, wantedShares, mlnToken.address],
  );
  await updateCanonicalPriceFeed(deployed);
  await updateCanonicalPriceFeed(deployed);
  const requestId = await fund.instance.getLastRequestId.call({}, []);
  await fund.instance.executeRequest.postTransaction(
    { from: investor, gas: config.gas, gasPrice: config.gasPrice },
    [requestId],
  );
});

test.beforeEach(async () => {
  await updateCanonicalPriceFeed(deployed);

  const [
    ,
    referencePrice,
  ] = await pricefeed.instance.getReferencePriceInfo.call({}, [
    mlnToken.address,
    ethToken.address,
  ]);
  const sellQuantity1 = new BigNumber(10 ** 19);
  trade1 = {
    sellQuantity: sellQuantity1,
    buyQuantity: referencePrice.dividedBy(10 ** 18).times(sellQuantity1),
  };
});

test.serial(
  "Manager makes an order through simple exchange adapter (with approve)",
  async t => {
    const pre = await getAllBalances(deployed, accounts, fund);
    await updateCanonicalPriceFeed(deployed);
    await fund.instance.callOnExchange.postTransaction(
      { from: manager, gas: config.gas },
      [
<<<<<<< HEAD
        0,
        makeOrderSignature,
        ["0x0", "0x0", mlnToken.address, ethToken.address, "0x0"],
        [trade1.sellQuantity, trade1.buyQuantity, 0, 0, 0, 0],
        "0x0",
        0,
        "0x0",
        "0x0",
      ],
=======
        0, makeOrderSignature,
        ['0x0', '0x0', mlnToken.address, ethToken.address, '0x0'],
        [trade1.sellQuantity, trade1.buyQuantity, 0, 0, 0, 0, 0, 0],
        '0x0', 0, '0x0', '0x0'
      ]
>>>>>>> 00e9b10b
    );
    const post = await getAllBalances(deployed, accounts, fund);
    const fundsApproved = await mlnToken.instance.allowance.call({}, [
      fund.address,
      simpleMarketWithApprove.address,
    ]);
    const heldinExchange = await fund.instance.quantityHeldInCustodyOfExchange.call(
      {},
      [mlnToken.address],
    );
    t.is(Number(heldinExchange), 0);
    t.deepEqual(fundsApproved, trade1.sellQuantity);
    t.deepEqual(post.investor.MlnToken, pre.investor.MlnToken);
    t.deepEqual(post.investor.EthToken, pre.investor.EthToken);
    t.deepEqual(post.investor.ether, pre.investor.ether);
    t.deepEqual(post.manager.EthToken, pre.manager.EthToken);
    t.deepEqual(post.manager.MlnToken, pre.manager.MlnToken);
    t.deepEqual(post.fund.MlnToken, pre.fund.MlnToken);
    t.deepEqual(post.fund.EthToken, pre.fund.EthToken);
    t.deepEqual(post.fund.ether, pre.fund.ether);
  },
);

test.serial("Third party takes the order", async t => {
  const pre = await getAllBalances(deployed, accounts, fund);
  const orderId = await simpleMarketWithApprove.instance.last_offer_id.call(
    {},
    [],
  );
  const exchangePreEthToken = Number(
    await ethToken.instance.balanceOf.call({}, [
      simpleMarketWithApprove.address,
    ]),
  );
  await ethToken.instance.approve.postTransaction(
    { from: deployer, gasPrice: config.gasPrice },
    [simpleMarketWithApprove.address, trade1.buyQuantity],
  );
  await simpleMarketWithApprove.instance.buy.postTransaction(
    { from: deployer, gas: config.gas, gasPrice: config.gasPrice },
    [orderId, trade1.sellQuantity],
  );

  const exchangePostMln = Number(
    await mlnToken.instance.balanceOf.call({}, [
      simpleMarketWithApprove.address,
    ]),
  );
  const exchangePostEthToken = Number(
    await ethToken.instance.balanceOf.call({}, [
      simpleMarketWithApprove.address,
    ]),
  );
  const post = await getAllBalances(deployed, accounts, fund);

  t.deepEqual(exchangePostMln, 0);
  t.deepEqual(exchangePostEthToken, exchangePreEthToken);
  t.deepEqual(
    post.deployer.MlnToken,
    pre.deployer.MlnToken.add(trade1.sellQuantity),
  );
  t.deepEqual(
    post.deployer.EthToken,
    pre.deployer.EthToken.minus(trade1.buyQuantity),
  );
  t.deepEqual(post.fund.MlnToken, pre.fund.MlnToken.minus(trade1.sellQuantity));
  t.deepEqual(post.fund.EthToken, pre.fund.EthToken.add(trade1.buyQuantity));
  t.deepEqual(post.investor.MlnToken, pre.investor.MlnToken);
  t.deepEqual(post.investor.EthToken, pre.investor.EthToken);
  t.deepEqual(post.investor.ether, pre.investor.ether);
  t.deepEqual(post.manager.EthToken, pre.manager.EthToken);
  t.deepEqual(post.manager.MlnToken, pre.manager.MlnToken);
  t.deepEqual(post.manager.ether, pre.manager.ether);
  t.deepEqual(post.fund.ether, pre.fund.ether);
});<|MERGE_RESOLUTION|>--- conflicted
+++ resolved
@@ -29,7 +29,6 @@
 let version;
 let deployed;
 
-<<<<<<< HEAD
 const makeOrderSignature = api.util
   .abiSignature("makeOrder", [
     "address",
@@ -41,11 +40,6 @@
     "bytes32",
   ])
   .slice(0, 10);
-=======
-const makeOrderSignature = api.util.abiSignature('makeOrder', [
-  'address', 'address[5]', 'uint256[8]', 'bytes32', 'uint8', 'bytes32', 'bytes32'
-]).slice(0,10);
->>>>>>> 00e9b10b
 
 // mock data
 const offeredValue = new BigNumber(10 ** 21);
@@ -60,12 +54,8 @@
   mlnToken = await deployed.MlnToken;
   ethToken = await deployed.EthToken;
   simpleMarketWithApprove = await deployContract(
-<<<<<<< HEAD
     "exchange/thirdparty/SimpleMarketWithApprove",
     { from: deployer },
-=======
-    "exchange/thirdparty/SimpleMarketWithApprove", { from: deployer }
->>>>>>> 00e9b10b
   );
   await governanceAction(
     { from: deployer },
@@ -152,7 +142,6 @@
     await fund.instance.callOnExchange.postTransaction(
       { from: manager, gas: config.gas },
       [
-<<<<<<< HEAD
         0,
         makeOrderSignature,
         ["0x0", "0x0", mlnToken.address, ethToken.address, "0x0"],
@@ -162,13 +151,6 @@
         "0x0",
         "0x0",
       ],
-=======
-        0, makeOrderSignature,
-        ['0x0', '0x0', mlnToken.address, ethToken.address, '0x0'],
-        [trade1.sellQuantity, trade1.buyQuantity, 0, 0, 0, 0, 0, 0],
-        '0x0', 0, '0x0', '0x0'
-      ]
->>>>>>> 00e9b10b
     );
     const post = await getAllBalances(deployed, accounts, fund);
     const fundsApproved = await mlnToken.instance.allowance.call({}, [
