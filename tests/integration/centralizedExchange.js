--- conflicted
+++ resolved
@@ -32,11 +32,7 @@
   .abiSignature("makeOrder", [
     "address",
     "address[5]",
-<<<<<<< HEAD
-    "uint256[6]",
-=======
     "uint256[8]",
->>>>>>> 80316cc7
     "bytes32",
     "uint8",
     "bytes32",
@@ -47,11 +43,7 @@
   .abiSignature("cancelOrder", [
     "address",
     "address[5]",
-<<<<<<< HEAD
-    "uint256[6]",
-=======
     "uint256[8]",
->>>>>>> 80316cc7
     "bytes32",
     "uint8",
     "bytes32",
@@ -222,11 +214,7 @@
         0,
         makeOrderSignature,
         ["0x0", "0x0", mlnToken.address, ethToken.address, "0x0"],
-<<<<<<< HEAD
-        [trade1.sellQuantity, trade1.buyQuantity, 0, 0, 0, 0],
-=======
         [trade1.sellQuantity, trade1.buyQuantity, 0, 0, 0, 0, 0, 0],
->>>>>>> 80316cc7
         "0x0",
         0,
         "0x0",
@@ -305,11 +293,7 @@
         .abiSignature("makeOrder", [
           "address",
           "address[5]",
-<<<<<<< HEAD
-          "uint256[6]",
-=======
           "uint256[8]",
->>>>>>> 80316cc7
           "bytes32",
           "uint8",
           "bytes32",
@@ -339,13 +323,8 @@
     [
       0,
       cancelOrderSignature,
-<<<<<<< HEAD
-      ["0x0", "0x0", "0x0", "0x0", "0x0"],
-      [0, 0, 0, 0, 0, 0],
-=======
       ["0x0", "0x0", mlnToken.address, "0x0", "0x0"],
       [0, 0, 0, 0, 0, 0, 0, 0],
->>>>>>> 80316cc7
       `0x${Number(orderId)
         .toString(16)
         .padStart(64, "0")}`,
