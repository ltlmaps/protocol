{
  "name": "@melonproject/protocol",
  "version": "0.3.4-alpha.3",
  "description": "Blockchain protocol for asset management",
  "directories": {
    "test": "test"
  },
  "scripts": {
    "test": "truffle compile && truffle test test/exchange.js test/datafeed.js test/asset.js test/participation.js test/fund-shares.js test/fund-trading.js test/version.js",
    "localnode": "node_modules/.bin/testrpc -l 6990000",
    "compile": "solcjs --abi $(find contracts/ -name '*.sol')",
    "delete": "find . -name '*.abi' -type f -delete ",
    "lint": "eslint .",
    "coverage": "./node_modules/.bin/solidity-coverage",
    "coveralls": "npm run coverage && cat coverage/lcov.info | ./node_modules/coveralls/bin/coveralls.js",
    "dev-deploy": "rm -rf build && truffle migrate --network development --reset",
    "deploy": "export SOLC_FLAGS='--optimize' && make all && babel-node deploy-all.js"
  },
  "files": [
    "build",
    "Migrations/config/token_info.js"
  ],
  "publishConfig": {
    "access": "public"
  },
  "repository": {
    "type": "git",
    "url": "git+https://github.com/melonproject/protocol.git"
  },
  "keywords": [
    "Ethereum",
    "Protocol",
    "Melon"
  ],
  "author": "“Reto Trinkler <“rt@melonport.com”>",
  "license": "GPL-3.0",
  "bugs": {
    "url": "https://github.com/melonproject/protocol/issues"
  },
  "homepage": "https://github.com/melonproject/protocol#readme",
  "devDependencies": {
    "assert": "^1.4.1",
    "async": "^2.4.0",
<<<<<<< HEAD
    "babel-cli": "^6.26.0",
    "babel-eslint": "^7.2.3",
    "babel-preset-es2015": "^6.24.1",
    "babel-preset-stage-1": "^6.24.1",
    "babel-preset-stage-2": "^6.24.1",
=======
    "babel-eslint": "^7.1.1",
>>>>>>> 01ce0aab
    "coveralls": "^2.13.1",
    "eslint": "^3.13.1",
    "eslint-config-airbnb": "^13.0.0",
    "eslint-import-resolver-meteor": "^0.3.4",
    "eslint-plugin-import": "^2.2.0",
    "eslint-plugin-jsx-a11y": "^2.2.3",
    "eslint-plugin-meteor": "^4.1.1",
    "eslint-plugin-react": "^6.8.0",
    "ethereumjs-testrpc": "^3.9.2",
    "js-sha256": "^0.3.2",
    "mocha-lcov-reporter": "^1.3.0",
    "solidity-coverage": "^0.2.1",
    "truffle": "^3.4.4"
  },
  "dependencies": {
    "babel-core": "^6.20.0",
    "babel-preset-env": "^1.6.0",
    "bignumber.js": "^2.4.0",
    "chai": "^4.1.0",
    "solc": "^0.4.17",
    "web3": "^1.0.0-beta.21"
  }
}<|MERGE_RESOLUTION|>--- conflicted
+++ resolved
@@ -41,15 +41,7 @@
   "devDependencies": {
     "assert": "^1.4.1",
     "async": "^2.4.0",
-<<<<<<< HEAD
-    "babel-cli": "^6.26.0",
-    "babel-eslint": "^7.2.3",
-    "babel-preset-es2015": "^6.24.1",
-    "babel-preset-stage-1": "^6.24.1",
-    "babel-preset-stage-2": "^6.24.1",
-=======
     "babel-eslint": "^7.1.1",
->>>>>>> 01ce0aab
     "coveralls": "^2.13.1",
     "eslint": "^3.13.1",
     "eslint-config-airbnb": "^13.0.0",
