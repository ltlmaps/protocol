--- conflicted
+++ resolved
@@ -31,19 +31,14 @@
     "melon": "./bin/melon.js"
   },
   "scripts": {
+    "allchecks": "yarn clean && yarn build && yarn compile && yarn deploy && yarn lint && yarn test",
     "build": "tsc -p tsconfig.json && tscpaths -p tsconfig.json -s ./src -o ./lib > /dev/null",
     "bundle": "rollup -c",
-    "allchecks": "yarn clean && yarn build && yarn compile && yarn deploy && yarn lint && yarn test",
     "clean": "rimraf lib && rimraf out",
     "compile": "node bin/melon.js compile",
     "deploy": "JSON_RPC_ENDPOINT=ws://localhost:8545 node bin/melon.js deploy",
     "dev": "tsc-watch -p tsconfig.json --onSuccess \"sh -c 'tscpaths -p tsconfig.json -s ./src -o ./lib > /dev/null'\"",
-<<<<<<< HEAD
     "devchain": "ganache-cli --gasLimit 0x7a1200 --defaultBalanceEther 10000000000000",
-=======
-    "test": "JSON_RPC_ENDPOINT=ws://localhost:8545 yarn jest --runInBand --forceExit",
-    "test:integration:legacy": "CHAIN_ENV=development ava legacy/tests/integration/fundTrading.js",
->>>>>>> 45c0180a
     "format": "prettier --write src/**/*.ts",
     "lint:prettier": "yarn prettier --list-different src/**/*.ts",
     "lint:solium": "solium --dir .",
@@ -53,16 +48,11 @@
     "prebuild": "rimraf lib",
     "precompile": "rimraf out",
     "publish:alpha": "yarn check && yarn publish --tag alpha --new-version $(semver $npm_package_version -i prerelease --preid alpha)",
+    "test:integration:legacy": "CHAIN_ENV=development ava legacy/tests/integration/fundTrading.js",
     "test": "JSON_RPC_ENDPOINT=ws://localhost:8545 yarn jest --runInBand --forceExit"
   },
   "devDependencies": {
-<<<<<<< HEAD
     "@0x/types": "^1.3.0",
-    "@types/jest": "^23.3.9",
-    "@types/node": "^10.12.10",
-    "babel-polyfill": "^6.26.0",
-=======
-    "0x.js": "1.0.7",
     "@babel/core": "^7.1.6",
     "@babel/polyfill": "^7.0.0",
     "@babel/preset-env": "^7.1.6",
@@ -70,30 +60,26 @@
     "@parity/api": "^3.0.1",
     "@types/jest": "^23.3.9",
     "@types/node": "^10.12.10",
+    "0x.js": "1.0.7",
     "ava": "^1.0.0-rc.2",
->>>>>>> 45c0180a
     "bignumber.js": "^4.1.0",
     "glob": "^7.1.3",
     "husky": "^1.1.2",
     "jest": "^23.6.0",
     "lint-staged": "^7.3.0",
+    "prettier-eslint": "^8.2.2",
     "prettier": "^1.14.3",
-    "prettier-eslint": "^8.2.2",
-<<<<<<< HEAD
-=======
-    "prettier-plugin-solidity": "^1.0.0-alpha.5",
     "request-promise": "^4.2.2",
->>>>>>> 45c0180a
     "rimraf": "^2.6.2",
+    "rollup-plugin-sourcemaps": "^0.4.2",
     "rollup": "^0.67.0",
-    "rollup-plugin-sourcemaps": "^0.4.2",
     "solium": "^1.1.0",
     "ts-jest": "^23.10.4",
     "tsc-watch": "^1.0.31",
     "tscpaths": "^0.0.6",
-    "tslint": "^5.11.0",
     "tslint-config-airbnb": "^5.11.0",
     "tslint-config-prettier": "^1.15.0",
+    "tslint": "^5.11.0",
     "typescript": "^3.1.1",
     "web3": "^1.0.0-beta.34"
   },
