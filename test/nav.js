const async = require('async');
const assert = require('assert');
const BigNumber = require('bignumber.js');
const Helpers = require('../lib/Helpers.js');
const SolKeywords = require('../lib/SolKeywords.js');
const SolConstants = require('../lib/SolConstants.js');


contract('Net Asset Value', (accounts) => {
  // Test constants
  const OWNER = accounts[0];
  const NOT_OWNER = accounts[1];
  const ADDRESS_PLACEHOLDER = "0x0";
  const NUM_OFFERS = 3;
  const ALLOWANCE_AMOUNT = SolConstants.PREMINED_AMOUNT / 10;
  const DATA = {"BTC":0.01117,"USD":8.45,"EUR":7.92};

  // Test globals
  let contract;
  let etherTokenContract;
  let bitcoinTokenContract;
  let dollarTokenContract;
  let euroTokenContract;
  let priceFeedContract;
  let exchangeContract;
  let registrarContract;
  let tradingContract;
  let testCasesPriceFeed;
  let testCasesExchange;
  let lastOfferId = 0;


  before('Check accounts, deploy modules, set testcase', (done) => {
    assert.equal(accounts.length, 10);

<<<<<<< HEAD
    EtherToken.new({ from: OWNER })
        .then((result) => {
          etherTokenContract = result;
          return BitcoinToken.new({ from: OWNER });
        })
        .then((result) => {
          bitcoinTokenContract = result;
          return DollarToken.new({ from: OWNER });
        })
        .then((result) => {
          dollarTokenContract = result;
          return EuroToken.new({ from: OWNER });
        })
        .then((result) => {
          euroTokenContract = result;
          return PriceFeed.new({ from: OWNER });
        })
        .then((result) => {
          priceFeedContract = result;
          return Exchange.new({ from: OWNER });
        })
        .then((result) => {
          exchangeContract = result;
          return Registrar.new(
            [
              bitcoinTokenContract.address,
              dollarTokenContract.address,
              euroTokenContract.address,
            ], [
              priceFeedContract.address,
              priceFeedContract.address,
              priceFeedContract.address,
            ], [
              exchangeContract.address,
              exchangeContract.address,
              exchangeContract.address,
            ], { from: OWNER },
          );
        })
        .then((result) => {
          registrarContract = result;
          return Trading.new(exchangeContract.address, { from: OWNER });
        })
        .then((result) => {
          tradingContract = result;
          // Set testCasesPriceFeed
          testCasesPriceFeed = [
            {
              address: bitcoinTokenContract.address,
              price: Helpers.inverseAtomizedPrices[0],
            },
            {
              address: dollarTokenContract.address,
              price: Helpers.inverseAtomizedPrices[1],
            },
            {
              address: euroTokenContract.address,
              price: Helpers.inverseAtomizedPrices[2],
            },
          ];
          done();
        });
=======
    EtherToken.new({ from: OWNER }).then((result) => {
      etherTokenContract = result;
      return BitcoinToken.new({ from: OWNER });
    }).then((result) => {
      bitcoinTokenContract = result;
      return DollarToken.new({ from: OWNER });
    }).then((result) => {
      dollarTokenContract = result;
      return EuroToken.new({ from: OWNER });
    }).then((result) => {
      euroTokenContract = result;
      return PriceFeed.new({ from: OWNER });
    }).then((result) => {
      priceFeedContract = result;
      testCasesPriceFeed = [ // Set testCasesPriceFeed
        {
          address: bitcoinTokenContract.address,
          price: Helpers.createInverseAtomizedPrices(DATA)[0],
        },
        {
          address: dollarTokenContract.address,
          price: Helpers.createInverseAtomizedPrices(DATA)[1],
        },
        {
          address: euroTokenContract.address,
          price: Helpers.createInverseAtomizedPrices(DATA)[2],
        },
      ];
      return Exchange.new({ from: OWNER });
    }).then((result) => {
      exchangeContract = result;
      return Registrar.new(
        [
          etherTokenContract.address,
          bitcoinTokenContract.address,
          dollarTokenContract.address,
          euroTokenContract.address
        ], [
          priceFeedContract.address,
          priceFeedContract.address,
          priceFeedContract.address,
          priceFeedContract.address,
        ], [
          exchangeContract.address,
          exchangeContract.address,
          exchangeContract.address,
          exchangeContract.address,
        ], { from: OWNER }
      );
    }).then((result) => {
      registrarContract = result;
      return Trading.new(exchangeContract.address, { from: OWNER });
    }).then((result) => {
      tradingContract = result;
      done();
    });
  });

  it('Deploy smart contract', (done) => {
    Core.new(registrarContract.address,
      tradingContract.address,
      ADDRESS_PLACEHOLDER,
      ADDRESS_PLACEHOLDER,
      { from: OWNER }).then((result) => {
      contract = result;
      return contract.sumInvested();
    }).then((result) => {
      assert.equal(result.toNumber(), 0);
      done();
    });
>>>>>>> ca6b8cf8
  });

  it('Set multiple price', (done) => {
    const addresses = [
      testCasesPriceFeed[0].address,
      testCasesPriceFeed[1].address,
      testCasesPriceFeed[2].address,
    ];
    const inverseAtomizedPrices = [
      testCasesPriceFeed[0].price,
      testCasesPriceFeed[1].price,
      testCasesPriceFeed[2].price,
    ];
    priceFeedContract.setPrice(addresses, inverseAtomizedPrices, { from: OWNER })
        .then(() => priceFeedContract.lastUpdate())
        .then((result) => {
          assert.notEqual(result.toNumber(), 0);
          done();
        });
  });

  it('Get multiple existent prices', (done) => {
    async.mapSeries(
      testCasesPriceFeed,
      (testCase, callbackMap) => {
        priceFeedContract.getPrice(testCase.address, { from: NOT_OWNER })
            .then((result) => {
              assert.notEqual(result, testCase.price);
              callbackMap(null, testCase);
            });
      },
      (err, results) => {
        testCasesPriceFeed = results;
        done();
      });
  });

  it('Set up test cases', (done) => {
    testCasesExchange = [];
    for (let i = 0; i < NUM_OFFERS; i += 1) {
      testCasesExchange.push(
        {
<<<<<<< HEAD
          sell_how_much: Helpers.atomizedPrices[0] * (1 - (i * 0.1)),
=======
          sell_how_much: Helpers.createAtomizedPrices(DATA)[0] * (1 - i*0.1),
>>>>>>> ca6b8cf8
          sell_which_token: bitcoinTokenContract.address,
          buy_how_much: 1 * SolKeywords.ether,
          buy_which_token: etherTokenContract.address,
          id: i + 1,
          owner: OWNER,
          active: true,
        },
      );
    }
    done();
  });

  it('OWNER approves exchange to hold funds of bitcoinTokenContract', (done) => {
    bitcoinTokenContract.approve(exchangeContract.address, ALLOWANCE_AMOUNT, { from: OWNER })
        .then(() => bitcoinTokenContract.allowance(OWNER, exchangeContract.address))
        .then((result) => {
          assert.equal(result, ALLOWANCE_AMOUNT);
          done();
        });
  });

  it('Create one side of the orderbook', (done) => {
    async.mapSeries(
      testCasesExchange,
      (testCase, callbackMap) => {
        exchangeContract.offer(
          testCase.sell_how_much,
          testCase.sell_which_token,
          testCase.buy_how_much,
          testCase.buy_which_token,
          { from: OWNER },
        ).then((txHash) => {
          const result = Object.assign({ txHash }, testCase);
          callbackMap(null, result);
        });
      },
      (err, results) => {
        testCasesExchange = results;
        done();
      },
    );
  });

  it('Check if orders created', (done) => {
    exchangeContract.lastOfferId({ from: OWNER },
    ).then((result) => {
      lastOfferId = result.toNumber();
      assert.equal(lastOfferId, NUM_OFFERS);
      done();
    });
  });

  it('Check orders information', (done) => {
    async.mapSeries(
      testCasesExchange,
      (testCase, callbackMap) => {
<<<<<<< HEAD
        exchangeContract.offers(testCase.id,
        ).then(() => {
          // const sellHowMuch = result[0];
          // const buyHowMuch = result[2];
          // console.log(testCase.id, sellHowMuch.toNumber(), buyHowMuch.toNumber());
=======
          exchangeContract.offers(testCase.id
        ).then((result) => {
>>>>>>> ca6b8cf8
          callbackMap(null, testCase);
        });
      },
      (err, results) => {
        testCasesExchange = results;
        done();
      },
    );
  });

<<<<<<< HEAD
  it('Deploy smart contract', (done) => {
    Core.new(etherTokenContract.address, registrarContract.address, tradingContract.address)
        .then((result) => {
          contract = result;
          return contract.sumInvested();
        })
        .then((result) => {
          assert.equal(result.toNumber(), 0);
          done();
        });
  });

  // MAIN TESTING

  // Set Prices
  const priceGraph = [];
  // Price in Wei/Asset
  priceGraph.push(new BigNumber(9.0909091e+16)); // 1 ETH = 11 USD
  priceGraph.push(new BigNumber(1e+17)); // 1 ETH = 10 USD
  priceGraph.push(new BigNumber(8.3333333e+16)); // 1 ETH = 12 USD
  // Accounts.setPrice(priceFeeds, priceGraph[0]);

  it('Create and Annihilate Shares by investing and withdrawing in a Core and calculate performance', (done) => {
    // Investment Round 1 by Account 1
    //  Parameters
=======
  // MAIN TESTING

  it("Create and Annihilate Shares by investing and withdrawing in a Core and calculate performance",(done) => {
>>>>>>> ca6b8cf8

    /* Investing and redeeming:
     *  Round 1 & 4: Exact
     *  Rount 2 & 5: Overpaid
     *  Round 3 & 6: Underpaid
     */
<<<<<<< HEAD
    const wantedShares = [];
    wantedShares.push(new BigNumber(2e+18));
    wantedShares.push(new BigNumber(3e+18));
    wantedShares.push(new BigNumber(7e+18));

    const investFunds = [];
    investFunds.push(new BigNumber(2e+18));
    investFunds.push(new BigNumber(5e+18));
    investFunds.push(new BigNumber(6e+18));

    const correctPriceToBePaid = [];
    correctPriceToBePaid.push(new BigNumber(2e+18));
    correctPriceToBePaid.push(new BigNumber(3e+18));
    correctPriceToBePaid.push(new BigNumber(7e+18));

    /* Buying
     *  Round 1:
     */
    const buyUST = [];
    buyUST.push(new BigNumber(1e+18));

    /* Withdrawing:
     *  Round 1: Exact
     *  Rount 2: Overpaid
     *  Round 3: Underpaid
     */
    const withdrawFunds = [];
    withdrawFunds.push(new BigNumber(2e+18));
    withdrawFunds.push(new BigNumber(1e+18));
    withdrawFunds.push(new BigNumber(7e+18));

    const offeredShares = [];
    offeredShares.push(new BigNumber(2e+18));
    offeredShares.push(new BigNumber(1e+18));
    offeredShares.push(new BigNumber(7e+18));

    const correctPriceToBeReceived = [];
    correctPriceToBeReceived.push(new BigNumber(2e+18));
    correctPriceToBeReceived.push(new BigNumber(1e+18));
    correctPriceToBeReceived.push(new BigNumber(7e+18));

    // // Subtract investment amount
    // balances[0] = balances[0].minus(correctPriceToBePaid[0]);
    // balances[1] = balances[1].minus(correctPriceToBePaid[1]);
    // balances[2] = balances[2].minus(correctPriceToBePaid[2]);
    //
    // // Add withdrawal amount
    // balances[0] = balances[0].add(correctPriceToBeReceived[0]);
    // balances[1] = balances[1].add(correctPriceToBeReceived[1]);
    // balances[2] = balances[2].add(correctPriceToBeReceived[2]);


    contract.totalSupply()
        .then((result) => {
          assert.strictEqual(result.toNumber(), 0);
          // ROUND 1 EXACT
          return contract.createShares(wantedShares[0],
              { from: OWNER, value: investFunds[0].toNumber() });
        })
        .then(() =>
          // Check totalSupply
           contract.totalSupply())
        .then((result) => {
          assert.strictEqual(result.toNumber(), wantedShares[0].toNumber());
        })
        .then(() =>
          // Check sumInvested
           contract.sumInvested())
        .then((result) => {
          // TODO: calculate sumInvested via Smart Contract
          assert.strictEqual(result.toNumber(), investFunds[0].toNumber());
          return etherTokenContract.balanceOf(contract.address);
        })
        // .then((result) => {
        //   console.log(result.toNumber());
        // })
        .then(() =>
          // ROUND 2 0VERPAID
           contract.createShares(wantedShares[1],
               { from: accounts[1], value: investFunds[1].toNumber() }))
        .then(() =>
          // Check totalSupply
           contract.totalSupply())
        .then((result) => {
          assert.strictEqual(result.toNumber(), wantedShares[0].add(wantedShares[1]).toNumber());
        })
        .then(() =>
          // Check sumInvested
           contract.sumInvested())
        .then((result) => {
          // TODO: calculate sumInvested via Smart Contract
          assert.strictEqual(result.toNumber(),
              correctPriceToBePaid[0].add(correctPriceToBePaid[1]).toNumber());
        })
        .then(() =>
        //   // ROUND 3 MANAGING
        //   return contract.buy(1, buyUST[0], {from: accounts[1]});
        // }).then((result) => {
        //   return UST.totalSupply()
        // }).then((result) => {
        //   console.log('Total Token Supply: ' + result.toNumber());
        //   console.log('Total Token Bought: ' + buyUST[0].dividedBy(priceGraph[0]).toNumber());
        // }).then((result) => {
        //   // Price changes
        //   return UST.setPrices(priceGraph[1], {from: OWNER});
        // }).then((result) => {

          // ROUND 3
           contract.createShares(wantedShares[2],
               { from: accounts[2], value: investFunds[2].toNumber() }))
        .then(() =>
          // Check totalSupply
           contract.totalSupply())
        .then((result) => {
          // Paid to little, hence no shares received
          assert.strictEqual(result.toNumber(), wantedShares[0].add(wantedShares[1]).toNumber());
        })
        .then(() =>
          // Check sumInvested
           contract.sumInvested())
        .then((result) => {
           // Paid to little, hence no investment made
          assert.strictEqual(result.toNumber(),
              correctPriceToBePaid[0].add(correctPriceToBePaid[1]).toNumber());
          // ROUND 4 Withdrawal
          return contract.annihilateShares(offeredShares[0], withdrawFunds[0], { from: OWNER });
        })
        .then(() =>
          // Check totalSupply
           contract.totalSupply())
        .then((result) => {
          const balance = wantedShares[0]
              .add(wantedShares[1])
              .minus(offeredShares[0])
              .toNumber();
          assert.strictEqual(result.toNumber(), balance);
        })
        .then(() =>
          // Check sumInvested
          contract.sumWithdrawn())
        // .then((result) => {
          // TODO: calculate outside w commission etc.
          // console.log(`Sold shares: ${offeredShares[0]}`);
          // console.log(`Funds received: ${result.toNumber()}`);
          // assert.strictEqual(result.toNumber(), correctPriceToBeReceived[0].toNumber());
        // })
        .then(() =>
          // ROUND 5
           contract.annihilateShares(offeredShares[1], withdrawFunds[1], { from: accounts[1] }))
        .then(() =>
          // Check totalSupply
           contract.totalSupply())
        .then((result) => {
          const balance = wantedShares[0].add(wantedShares[1])
              .minus(offeredShares[0]).minus(offeredShares[1]).toNumber();
          assert.strictEqual(result.toNumber(), balance);
        })
        .then(() =>
          // Check sumInvested
          contract.sumWithdrawn())
        // .then((result) => {
          // TODO: calculate outside w commission etc.
          // console.log(`Sold shares: ${offeredShares[1]}`);
          // console.log(`Funds received (total): ${result.toNumber()}`);
          // assert.strictEqual(result.toNumber(), correctPriceToBeReceived[0]
          //     .add(correctPriceToBeReceived[1]).toNumber());
        // })
        .then(() => {
          // TODO: calculate outside w commission, performance gains, loses etc.
          // for (i = 0; i < numAccounts; ++i) {
          //   // Actual Balance
          //   var balance = web3.eth.getBalance(web3.eth.accounts[i],'ether');
          //   // >=, since actual balance has a gas cost for sending the tx.
          //   // TODO: Estimate Gas cost
          //   console.log(' Gas cost of Account ' + i + ':',
          //       balances[i].minus(balance).dividedBy('10e+18').toNumber());
          //   assert.isTrue(balances[i].greaterThanOrEqualTo(balance),
          //       "One of the Accounts has wrong balance!")
          // };

          // contract({value: "1"});
        })
        .then(done)
        .catch(done);
=======
    const wantedShares = [new BigNumber(2e+18), new BigNumber(3e+18), new BigNumber(7e+18)];
    const investFunds = [new BigNumber(2e+18), new BigNumber(5e+18), new BigNumber(6e+18)];
    const correctPriceToBePaid = [new BigNumber(2e+18), new BigNumber(3e+18), new BigNumber(7e+18)];
    const withdrawFunds = [2*999999999999977800, new BigNumber(1e+18), new BigNumber(7e+18)];
    const offeredShares = [new BigNumber(2e+18), new BigNumber(1e+18), new BigNumber(7e+18)];
    const correctPriceToBeReceived = [new BigNumber(2e+18), new BigNumber(1e+18), new BigNumber(7e+18)];
    /* Managing
     *  Round 1:
     */
    var buy = [
      {
        exchange: exchangeContract.address,
        buy_how_much: Helpers.createAtomizedPrices(DATA)[0],
        id: 1
      }
    ];

    contract.totalSupply().then((result) => {
      assert.strictEqual(result.toNumber(), 0);
      // ROUND 1 EXACT
      return contract.createShares(wantedShares[0], {from: OWNER, value: investFunds[0].toNumber()});
    }).then((result) => {
      // Check totalSupply
      return contract.totalSupply();
    }).then((result) => {
      assert.strictEqual(result.toNumber(), wantedShares[0].toNumber());
    }).then((result) => {
      // Check sumInvested
      return contract.sumInvested();
    }).then((result) => {
      // TODO: calculate sumInvested via Smart Contract
      assert.strictEqual(result.toNumber(), investFunds[0].toNumber());

      // ROUND 2 0VERPAID
      return contract.createShares(wantedShares[1], {from: accounts[1], value: investFunds[1].toNumber()});
    }).then((result) => {
      // Check totalSupply
      return contract.totalSupply();
    }).then((result) => {
      assert.strictEqual(result.toNumber(), wantedShares[0].add(wantedShares[1]).toNumber());
    }).then((result) => {
      // Check sumInvested
      return contract.sumInvested();
    }).then((result) => {
      // TODO: calculate sumInvested via Smart Contract
      assert.strictEqual(result.toNumber(), correctPriceToBePaid[0].add(correctPriceToBePaid[1]).toNumber());
    }).then((result) => {

      // ROUND 3
      return contract.createShares(wantedShares[2], { from: accounts[2], value: investFunds[2].toNumber() });
    }).then((result) => {
      // Check totalSupply
      return contract.totalSupply();
    }).then((result) => {
      // Paid to little, hence no shares received
      assert.strictEqual(result.toNumber(), wantedShares[0].add(wantedShares[1]).toNumber());
    }).then((result) => {
      // Check sumInvested
      return contract.sumInvested();
    }).then((result) => {
      // Paid to little, hence no investment made
      assert.strictEqual(result.toNumber(), correctPriceToBePaid[0].add(correctPriceToBePaid[1]).toNumber());

      // ROUND 3 MANAGING
    return contract.approveSpending(etherTokenContract.address, 1000 * SolKeywords.ether, { from: OWNER });
    }).then((result) => {
      return etherTokenContract.allowance(contract.address, buy[0].exchange);
    }).then((result) => {
      assert.equal(result, 1000 * SolKeywords.ether);
      console.log(buy[0].exchange, buy[0].id, buy[0].buy_how_much)
      return contract.buy(buy[0].exchange, buy[0].id, buy[0].buy_how_much, { from: OWNER });
    }).then((result) => {
      return etherTokenContract.balanceOf(contract.address);
    }).then((result) => {
      console.log('EtherToken held: ', result.toNumber());
      return bitcoinTokenContract.balanceOf(contract.address);
    }).then((result) => {
      console.log('BitcoinToken held: ', result.toNumber());
      return contract.calcSharePrice();
    }).then((result) => {
      console.log("New share price is: ", result.toString())

      // ROUND 4 EXACT
      return contract.annihilateShares(offeredShares[0], 10000, { from: OWNER });
    }).then((result) => {
      // Check totalSupply
      return contract.totalSupply();
    }).then((result) => {
      var balance = wantedShares[0].add(wantedShares[1]).minus(offeredShares[0]).toNumber();
      assert.strictEqual(result.toNumber(), balance);
    }).then((result) => {
      // Check sumInvested
      return contract.sumWithdrawn();
    }).then((result) => {
      // TODO: calculate outside w commission etc.
      console.log('Sold shares: ' + offeredShares[0]);
      console.log('Funds received: ' + result.toNumber());
      // assert.strictEqual(result.toNumber(), correctPriceToBeReceived[0].toNumber());
    }).then((result) => {
      // ROUND 5 OVERPAID
      return contract.annihilateShares(offeredShares[1], 10000, {from: accounts[1]});
    }).then((result) => {
      // Check totalSupply
      return contract.totalSupply();
    }).then((result) => {
      var balance = wantedShares[0].add(wantedShares[1]).minus(offeredShares[0]).minus(offeredShares[1]).toNumber();
      assert.strictEqual(result.toNumber(), balance);
    }).then((result) => {
      // Check sumInvested
      return contract.sumWithdrawn();
    }).then((result) => {
      // TODO: calculate outside w commission etc.
      console.log('Sold shares: ' + offeredShares[1]);
      console.log('Funds received (total): ' + result.toNumber());
      // assert.strictEqual(result.toNumber(), correctPriceToBeReceived[0].add(correctPriceToBeReceived[1]).toNumber());
    }).then((result) => {
      // TODO: calculate outside w commission, performance gains, loses etc.
      // for (i = 0; i < numAccounts; ++i) {
      //   // Actual Balance
      //   var balance = web3.eth.getBalance(web3.eth.accounts[i],'ether');
      //   // >=, since actual balance has a gas cost for sending the tx.
      //   // TODO: Estimate Gas cost
      //   console.log(' Gas cost of Account ' + i + ':', balances[i].minus(balance).dividedBy('10e+18').toNumber());
      //   assert.isTrue(balances[i].greaterThanOrEqualTo(balance), "One of the Accounts has wrong balance!")
      // };
    }).then(done).catch(done);
>>>>>>> ca6b8cf8
  });
});<|MERGE_RESOLUTION|>--- conflicted
+++ resolved
@@ -8,6 +8,7 @@
 
 contract('Net Asset Value', (accounts) => {
   // Test constants
+  const INITIAL_OFFER_ID = 0;
   const OWNER = accounts[0];
   const NOT_OWNER = accounts[1];
   const ADDRESS_PLACEHOLDER = "0x0";
@@ -33,70 +34,6 @@
   before('Check accounts, deploy modules, set testcase', (done) => {
     assert.equal(accounts.length, 10);
 
-<<<<<<< HEAD
-    EtherToken.new({ from: OWNER })
-        .then((result) => {
-          etherTokenContract = result;
-          return BitcoinToken.new({ from: OWNER });
-        })
-        .then((result) => {
-          bitcoinTokenContract = result;
-          return DollarToken.new({ from: OWNER });
-        })
-        .then((result) => {
-          dollarTokenContract = result;
-          return EuroToken.new({ from: OWNER });
-        })
-        .then((result) => {
-          euroTokenContract = result;
-          return PriceFeed.new({ from: OWNER });
-        })
-        .then((result) => {
-          priceFeedContract = result;
-          return Exchange.new({ from: OWNER });
-        })
-        .then((result) => {
-          exchangeContract = result;
-          return Registrar.new(
-            [
-              bitcoinTokenContract.address,
-              dollarTokenContract.address,
-              euroTokenContract.address,
-            ], [
-              priceFeedContract.address,
-              priceFeedContract.address,
-              priceFeedContract.address,
-            ], [
-              exchangeContract.address,
-              exchangeContract.address,
-              exchangeContract.address,
-            ], { from: OWNER },
-          );
-        })
-        .then((result) => {
-          registrarContract = result;
-          return Trading.new(exchangeContract.address, { from: OWNER });
-        })
-        .then((result) => {
-          tradingContract = result;
-          // Set testCasesPriceFeed
-          testCasesPriceFeed = [
-            {
-              address: bitcoinTokenContract.address,
-              price: Helpers.inverseAtomizedPrices[0],
-            },
-            {
-              address: dollarTokenContract.address,
-              price: Helpers.inverseAtomizedPrices[1],
-            },
-            {
-              address: euroTokenContract.address,
-              price: Helpers.inverseAtomizedPrices[2],
-            },
-          ];
-          done();
-        });
-=======
     EtherToken.new({ from: OWNER }).then((result) => {
       etherTokenContract = result;
       return BitcoinToken.new({ from: OWNER });
@@ -167,7 +104,6 @@
       assert.equal(result.toNumber(), 0);
       done();
     });
->>>>>>> ca6b8cf8
   });
 
   it('Set multiple price', (done) => {
@@ -210,11 +146,7 @@
     for (let i = 0; i < NUM_OFFERS; i += 1) {
       testCasesExchange.push(
         {
-<<<<<<< HEAD
-          sell_how_much: Helpers.atomizedPrices[0] * (1 - (i * 0.1)),
-=======
           sell_how_much: Helpers.createAtomizedPrices(DATA)[0] * (1 - i*0.1),
->>>>>>> ca6b8cf8
           sell_which_token: bitcoinTokenContract.address,
           buy_how_much: 1 * SolKeywords.ether,
           buy_which_token: etherTokenContract.address,
@@ -271,18 +203,10 @@
     async.mapSeries(
       testCasesExchange,
       (testCase, callbackMap) => {
-<<<<<<< HEAD
-        exchangeContract.offers(testCase.id,
-        ).then(() => {
-          // const sellHowMuch = result[0];
-          // const buyHowMuch = result[2];
-          // console.log(testCase.id, sellHowMuch.toNumber(), buyHowMuch.toNumber());
-=======
-          exchangeContract.offers(testCase.id
-        ).then((result) => {
->>>>>>> ca6b8cf8
-          callbackMap(null, testCase);
-        });
+        exchangeContract.offers(testCase.id)
+            .then(() => {
+              callbackMap(null, testCase);
+            });
       },
       (err, results) => {
         testCasesExchange = results;
@@ -291,229 +215,15 @@
     );
   });
 
-<<<<<<< HEAD
-  it('Deploy smart contract', (done) => {
-    Core.new(etherTokenContract.address, registrarContract.address, tradingContract.address)
-        .then((result) => {
-          contract = result;
-          return contract.sumInvested();
-        })
-        .then((result) => {
-          assert.equal(result.toNumber(), 0);
-          done();
-        });
-  });
-
   // MAIN TESTING
 
-  // Set Prices
-  const priceGraph = [];
-  // Price in Wei/Asset
-  priceGraph.push(new BigNumber(9.0909091e+16)); // 1 ETH = 11 USD
-  priceGraph.push(new BigNumber(1e+17)); // 1 ETH = 10 USD
-  priceGraph.push(new BigNumber(8.3333333e+16)); // 1 ETH = 12 USD
-  // Accounts.setPrice(priceFeeds, priceGraph[0]);
-
-  it('Create and Annihilate Shares by investing and withdrawing in a Core and calculate performance', (done) => {
-    // Investment Round 1 by Account 1
-    //  Parameters
-=======
-  // MAIN TESTING
-
   it("Create and Annihilate Shares by investing and withdrawing in a Core and calculate performance",(done) => {
->>>>>>> ca6b8cf8
 
     /* Investing and redeeming:
      *  Round 1 & 4: Exact
      *  Rount 2 & 5: Overpaid
      *  Round 3 & 6: Underpaid
      */
-<<<<<<< HEAD
-    const wantedShares = [];
-    wantedShares.push(new BigNumber(2e+18));
-    wantedShares.push(new BigNumber(3e+18));
-    wantedShares.push(new BigNumber(7e+18));
-
-    const investFunds = [];
-    investFunds.push(new BigNumber(2e+18));
-    investFunds.push(new BigNumber(5e+18));
-    investFunds.push(new BigNumber(6e+18));
-
-    const correctPriceToBePaid = [];
-    correctPriceToBePaid.push(new BigNumber(2e+18));
-    correctPriceToBePaid.push(new BigNumber(3e+18));
-    correctPriceToBePaid.push(new BigNumber(7e+18));
-
-    /* Buying
-     *  Round 1:
-     */
-    const buyUST = [];
-    buyUST.push(new BigNumber(1e+18));
-
-    /* Withdrawing:
-     *  Round 1: Exact
-     *  Rount 2: Overpaid
-     *  Round 3: Underpaid
-     */
-    const withdrawFunds = [];
-    withdrawFunds.push(new BigNumber(2e+18));
-    withdrawFunds.push(new BigNumber(1e+18));
-    withdrawFunds.push(new BigNumber(7e+18));
-
-    const offeredShares = [];
-    offeredShares.push(new BigNumber(2e+18));
-    offeredShares.push(new BigNumber(1e+18));
-    offeredShares.push(new BigNumber(7e+18));
-
-    const correctPriceToBeReceived = [];
-    correctPriceToBeReceived.push(new BigNumber(2e+18));
-    correctPriceToBeReceived.push(new BigNumber(1e+18));
-    correctPriceToBeReceived.push(new BigNumber(7e+18));
-
-    // // Subtract investment amount
-    // balances[0] = balances[0].minus(correctPriceToBePaid[0]);
-    // balances[1] = balances[1].minus(correctPriceToBePaid[1]);
-    // balances[2] = balances[2].minus(correctPriceToBePaid[2]);
-    //
-    // // Add withdrawal amount
-    // balances[0] = balances[0].add(correctPriceToBeReceived[0]);
-    // balances[1] = balances[1].add(correctPriceToBeReceived[1]);
-    // balances[2] = balances[2].add(correctPriceToBeReceived[2]);
-
-
-    contract.totalSupply()
-        .then((result) => {
-          assert.strictEqual(result.toNumber(), 0);
-          // ROUND 1 EXACT
-          return contract.createShares(wantedShares[0],
-              { from: OWNER, value: investFunds[0].toNumber() });
-        })
-        .then(() =>
-          // Check totalSupply
-           contract.totalSupply())
-        .then((result) => {
-          assert.strictEqual(result.toNumber(), wantedShares[0].toNumber());
-        })
-        .then(() =>
-          // Check sumInvested
-           contract.sumInvested())
-        .then((result) => {
-          // TODO: calculate sumInvested via Smart Contract
-          assert.strictEqual(result.toNumber(), investFunds[0].toNumber());
-          return etherTokenContract.balanceOf(contract.address);
-        })
-        // .then((result) => {
-        //   console.log(result.toNumber());
-        // })
-        .then(() =>
-          // ROUND 2 0VERPAID
-           contract.createShares(wantedShares[1],
-               { from: accounts[1], value: investFunds[1].toNumber() }))
-        .then(() =>
-          // Check totalSupply
-           contract.totalSupply())
-        .then((result) => {
-          assert.strictEqual(result.toNumber(), wantedShares[0].add(wantedShares[1]).toNumber());
-        })
-        .then(() =>
-          // Check sumInvested
-           contract.sumInvested())
-        .then((result) => {
-          // TODO: calculate sumInvested via Smart Contract
-          assert.strictEqual(result.toNumber(),
-              correctPriceToBePaid[0].add(correctPriceToBePaid[1]).toNumber());
-        })
-        .then(() =>
-        //   // ROUND 3 MANAGING
-        //   return contract.buy(1, buyUST[0], {from: accounts[1]});
-        // }).then((result) => {
-        //   return UST.totalSupply()
-        // }).then((result) => {
-        //   console.log('Total Token Supply: ' + result.toNumber());
-        //   console.log('Total Token Bought: ' + buyUST[0].dividedBy(priceGraph[0]).toNumber());
-        // }).then((result) => {
-        //   // Price changes
-        //   return UST.setPrices(priceGraph[1], {from: OWNER});
-        // }).then((result) => {
-
-          // ROUND 3
-           contract.createShares(wantedShares[2],
-               { from: accounts[2], value: investFunds[2].toNumber() }))
-        .then(() =>
-          // Check totalSupply
-           contract.totalSupply())
-        .then((result) => {
-          // Paid to little, hence no shares received
-          assert.strictEqual(result.toNumber(), wantedShares[0].add(wantedShares[1]).toNumber());
-        })
-        .then(() =>
-          // Check sumInvested
-           contract.sumInvested())
-        .then((result) => {
-           // Paid to little, hence no investment made
-          assert.strictEqual(result.toNumber(),
-              correctPriceToBePaid[0].add(correctPriceToBePaid[1]).toNumber());
-          // ROUND 4 Withdrawal
-          return contract.annihilateShares(offeredShares[0], withdrawFunds[0], { from: OWNER });
-        })
-        .then(() =>
-          // Check totalSupply
-           contract.totalSupply())
-        .then((result) => {
-          const balance = wantedShares[0]
-              .add(wantedShares[1])
-              .minus(offeredShares[0])
-              .toNumber();
-          assert.strictEqual(result.toNumber(), balance);
-        })
-        .then(() =>
-          // Check sumInvested
-          contract.sumWithdrawn())
-        // .then((result) => {
-          // TODO: calculate outside w commission etc.
-          // console.log(`Sold shares: ${offeredShares[0]}`);
-          // console.log(`Funds received: ${result.toNumber()}`);
-          // assert.strictEqual(result.toNumber(), correctPriceToBeReceived[0].toNumber());
-        // })
-        .then(() =>
-          // ROUND 5
-           contract.annihilateShares(offeredShares[1], withdrawFunds[1], { from: accounts[1] }))
-        .then(() =>
-          // Check totalSupply
-           contract.totalSupply())
-        .then((result) => {
-          const balance = wantedShares[0].add(wantedShares[1])
-              .minus(offeredShares[0]).minus(offeredShares[1]).toNumber();
-          assert.strictEqual(result.toNumber(), balance);
-        })
-        .then(() =>
-          // Check sumInvested
-          contract.sumWithdrawn())
-        // .then((result) => {
-          // TODO: calculate outside w commission etc.
-          // console.log(`Sold shares: ${offeredShares[1]}`);
-          // console.log(`Funds received (total): ${result.toNumber()}`);
-          // assert.strictEqual(result.toNumber(), correctPriceToBeReceived[0]
-          //     .add(correctPriceToBeReceived[1]).toNumber());
-        // })
-        .then(() => {
-          // TODO: calculate outside w commission, performance gains, loses etc.
-          // for (i = 0; i < numAccounts; ++i) {
-          //   // Actual Balance
-          //   var balance = web3.eth.getBalance(web3.eth.accounts[i],'ether');
-          //   // >=, since actual balance has a gas cost for sending the tx.
-          //   // TODO: Estimate Gas cost
-          //   console.log(' Gas cost of Account ' + i + ':',
-          //       balances[i].minus(balance).dividedBy('10e+18').toNumber());
-          //   assert.isTrue(balances[i].greaterThanOrEqualTo(balance),
-          //       "One of the Accounts has wrong balance!")
-          // };
-
-          // contract({value: "1"});
-        })
-        .then(done)
-        .catch(done);
-=======
     const wantedShares = [new BigNumber(2e+18), new BigNumber(3e+18), new BigNumber(7e+18)];
     const investFunds = [new BigNumber(2e+18), new BigNumber(5e+18), new BigNumber(6e+18)];
     const correctPriceToBePaid = [new BigNumber(2e+18), new BigNumber(3e+18), new BigNumber(7e+18)];
@@ -640,6 +350,5 @@
       //   assert.isTrue(balances[i].greaterThanOrEqualTo(balance), "One of the Accounts has wrong balance!")
       // };
     }).then(done).catch(done);
->>>>>>> ca6b8cf8
   });
 });