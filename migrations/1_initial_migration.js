<<<<<<< HEAD
module.exports = (deployer) => {
  deployer.deploy(Migrations);
=======
module.exports = function(deployer) {
  deployer.deploy(Migrations, { gas: 4000000, data: Migrations.unlinked_binary });
>>>>>>> ca6b8cf8
};<|MERGE_RESOLUTION|>--- conflicted
+++ resolved
@@ -1,8 +1,3 @@
-<<<<<<< HEAD
 module.exports = (deployer) => {
-  deployer.deploy(Migrations);
-=======
-module.exports = function(deployer) {
   deployer.deploy(Migrations, { gas: 4000000, data: Migrations.unlinked_binary });
->>>>>>> ca6b8cf8
 };