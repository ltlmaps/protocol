import { Environment } from '~/utils/environment/Environment';
import { getContract } from '~/utils/solidity/getContract';
import { deploy as deployContract } from '~/utils/solidity/deploy';
import { default as BigNumber } from 'bignumber.js';
1;
import { Contracts } from '~/Contracts';

/* eslint no-bitwise: ["error", { "allow": ["&"] }] */
function bytesToHex(byteArray) {
  const strNum = Array.from(byteArray, (byte: any) =>
    `0${(byte & 0xff).toString(16)}`.slice(-2),
  ).join('');
  const num = `0x${strNum}`;
  return num;
}

export const deployKyberEnvironment = async (
  environment: Environment,
  deployer,
  mlnToken,
  ethToken,
  eurToken,
) => {
  // const address = await deployContract(
  //   'KyberNetwork.sol',
  //   [],
  //   environment,
  // );

  // return address;

  // const opts = {
  //   from: deployer,
  //   gas: 8000000,
  //   gasPrice: 10,
  // };

  const minimalRecordResolution = 2;
  const maxPerBlockImbalance = new BigNumber(10 ** 29).toFixed();
  const validRateDurationInBlocks = 50;
  const precisionUnits = new BigNumber(10).pow(18).toFixed();
  const maxTotalImbalance = new BigNumber(maxPerBlockImbalance)
    .mul(12)
    .toFixed();

  // base buy and sell rates (prices)
  const baseBuyRate1 = [];
  const baseSellRate1 = [];

  // compact data.
  const sells = [bytesToHex(0)];
  const buys = [bytesToHex(0)];
  const indices = [0];

  const conversionRates = getContract(
    environment,
    Contracts.ConversionRates,
<<<<<<< HEAD
    await deployContract(Contracts.ConversionRates, [deployer]),
  );

  const kgtTokenAddress = await deployContract('TestToken', ['KGT', 'KGT', 18]);
  const kyberNetworkContract = getContract(
    Contracts.KyberNetwork,
    await deployContract('KyberNetwork', [deployer]),
=======
    await deployContract(
      environment,
      'exchanges/thirdparty/kyber/ConversionRates',
      [deployer],
    ),
  );

  const KGTTokenAddres = await deployContract(
    environment,
    'exchanges/thirdparty/kyber/TestToken',
    ['KGT', 'KGT', 18],
  );
  const KyberNetwork = getContract(
    environment,
    Contracts.KyberNetwork,
    await deployContract(
      environment,
      'exchanges/thirdparty/kyber/KyberNetwork',
      [deployer],
    ),
>>>>>>> 6e910a69
  );

  await conversionRates.methods
    .setValidRateDurationInBlocks(validRateDurationInBlocks)
    .send({ from: deployer, gas: 8000000 });
  await conversionRates.methods
    .addToken(mlnToken.address)
    .send({ from: deployer, gas: 8000000 });
  await conversionRates.methods
    .setTokenControlInfo(
      mlnToken.address,
      minimalRecordResolution,
      maxPerBlockImbalance,
      maxTotalImbalance,
    )
    .send({ from: deployer, gas: 8000000 });
  await conversionRates.methods
    .enableTokenTrade(mlnToken.address)
    .send({ from: deployer, gas: 8000000 });
<<<<<<< HEAD
  const kyberReserveContract = getContract(
    Contracts.KyberReserve,
    await deployContract('KyberReserve', [
      kyberNetworkContract.options.address,
      conversionRates.options.address,
      deployer,
    ]),
=======
  const KyberReserve = getContract(
    environment,
    Contracts.KyberReserve,
    await deployContract(
      environment,
      'exchanges/thirdparty/kyber/KyberReserve',
      [KyberNetwork.options.address, conversionRates.options.address, deployer],
    ),
>>>>>>> 6e910a69
  );
  await conversionRates.methods
    .setReserveAddress(kyberReserveContract.options.address)
    .send({ from: deployer, gas: 8000000 });
  await kyberNetworkContract.methods
    .addReserve(kyberReserveContract.options.address, true)
    .send({ from: deployer, gas: 8000000 });
  await kyberReserveContract.methods
    .approveWithdrawAddress(mlnToken.address, deployer, true)
    .send({ from: deployer, gas: 8000000 });
  await kyberReserveContract.methods
    .enableTrade()
    .send({ from: deployer, gas: 8000000 });

  const mlnTokenContract = getContract(
    environment,
    Contracts.PreminedToken,
    mlnToken.address,
  );

  // Set pricing for Token
  await mlnTokenContract.methods
    .transfer(
      kyberReserveContract.options.address,
      new BigNumber(10 ** 23).toFixed(),
    )
    .send({ from: deployer, gas: 8000000 });
  const mlnPrice = new BigNumber(10 ** 18); // Arbritrary for now
  const ethersPerToken = mlnPrice.toFixed();
  const tokensPerEther = new BigNumber(precisionUnits)
    .mul(precisionUnits)
    .div(ethersPerToken)
    .toFixed(0);
  baseBuyRate1.push(tokensPerEther);
  baseSellRate1.push(ethersPerToken);
  const currentBlock = await environment.eth.getBlockNumber();
  await conversionRates.methods
    .addOperator(deployer)
    .send({ from: deployer, gas: 8000000 });
  await conversionRates.methods
    .setBaseRate(
      [mlnToken.address],
      baseBuyRate1,
      baseSellRate1,
      buys,
      sells,
      currentBlock,
      indices,
    )
    .send({ from: deployer, gas: 8000000 });
  await conversionRates.methods
    .setQtyStepFunction(mlnToken.address, [0], [0], [0], [0])
    .send({ from: deployer, gas: 8000000 });
  await conversionRates.methods
    .setImbalanceStepFunction(mlnToken.address, [0], [0], [0], [0])
    .send({ from: deployer, gas: 8000000 });

<<<<<<< HEAD
  const kyberWhiteListContract = getContract(
    Contracts.KyberWhiteList,
    await deployContract('KyberWhiteList', [deployer, kgtTokenAddress]),
=======
  const KyberWhiteList = getContract(
    environment,
    Contracts.KyberWhiteList,
    await deployContract(
      environment,
      'exchanges/thirdparty/kyber/KyberWhiteList',
      [deployer, KGTTokenAddres],
    ),
>>>>>>> 6e910a69
  );
  await kyberWhiteListContract.methods
    .addOperator(deployer)
    .send({ from: deployer, gas: 8000000 });
  await kyberWhiteListContract.methods
    .setCategoryCap(0, new BigNumber(10 ** 28).toFixed())
    .send({ from: deployer, gas: 8000000 });
  await kyberWhiteListContract.methods
    .setSgdToEthRate(30000)
    .send({ from: deployer, gas: 8000000 });

<<<<<<< HEAD
  const feeBurnerAddress = await deployContract('FeeBurner', [
    deployer,
    mlnToken.address,
    kyberNetworkContract.options.address,
  ]);
  const expectedRateAddress = await deployContract('ExpectedRate', [
    kyberNetworkContract.options.address,
    deployer,
  ]);
=======
  const feeBurnerAddress = await deployContract(
    environment,
    'exchanges/thirdparty/kyber/FeeBurner',
    [deployer, mlnToken.address, KyberNetwork.options.address],
  );
  const expectedRateAddress = await deployContract(
    environment,
    'exchanges/thirdparty/kyber/ExpectedRate',
    [KyberNetwork.options.address, deployer],
  );
>>>>>>> 6e910a69

  await environment.eth.sendTransaction({
    from: deployer,
    to: kyberReserveContract.options.address,
    value: new BigNumber(10 ** 24),
  });
  await kyberReserveContract.methods
    .setContracts(
      kyberNetworkContract.options.address,
      conversionRates.options.address,
      '0x0000000000000000000000000000000000000000',
    )
    .send({ from: deployer, gas: 8000000 });

<<<<<<< HEAD
  const kyberNetworkProxyContract = getContract(
    Contracts.KyberNetworkProxy,
    await deployContract(Contracts.KyberNetworkProxy, [deployer], environment),
=======
  const KyberNetworkProxy = getContract(
    environment,
    Contracts.KyberNetworkProxy,
    await deployContract(
      environment,
      'exchanges/thirdparty/kyber/KyberNetworkProxy.sol',
      [deployer],
    ),
>>>>>>> 6e910a69
  );
  await kyberNetworkProxyContract.methods
    .setKyberNetworkContract(kyberNetworkContract.options.address)
    .send({ from: deployer, gas: 8000000 });
  await kyberNetworkContract.methods
    .setWhiteList(kyberWhiteListContract.options.address)
    .send({ from: deployer, gas: 8000000 });
  await kyberNetworkContract.methods
    .setExpectedRate(expectedRateAddress)
    .send({ from: deployer, gas: 8000000 });
  await kyberNetworkContract.methods
    .setFeeBurner(feeBurnerAddress)
    .send({ from: deployer, gas: 8000000 });
  await kyberNetworkContract.methods
    .setKyberProxy(kyberNetworkProxyContract.options.address)
    .send({ from: deployer, gas: 8000000 });
  await kyberNetworkContract.methods
    .setEnable(true)
    .send({ from: deployer, gas: 8000000 });
  await kyberNetworkContract.methods
    .listPairForReserve(
      kyberReserveContract.options.address,
      mlnToken.address,
      true,
      true,
      true,
    )
    .send({ from: deployer, gas: 8000000 });
  // // Add Eur Token
  const eurTokenContract = getContract(
    environment,
    Contracts.PreminedToken,
    eurToken.address,
  );
  await conversionRates.methods
    .addToken(eurToken.address)
    .send({ from: deployer, gas: 8000000 });
  await conversionRates.methods
    .setTokenControlInfo(
      eurToken.address,
      minimalRecordResolution,
      maxPerBlockImbalance,
      maxTotalImbalance,
    )
    .send({ from: deployer, gas: 8000000 });
  await conversionRates.methods
    .enableTokenTrade(eurToken.address)
    .send({ from: deployer, gas: 8000000 });
  await kyberReserveContract.methods
    .approveWithdrawAddress(eurToken.address, deployer, true)
    .send({ from: deployer, gas: 8000000 });
  await eurTokenContract.methods
    .transfer(
      kyberReserveContract.options.address,
      new BigNumber(10 ** 23).toFixed(),
    )
    .send({ from: deployer, gas: 8000000 });
  const eurPrice = new BigNumber(10 ** 18); // Arbritrary for now
  const ethersPerEurToken = eurPrice.toFixed();
  const eurTokensPerEther = new BigNumber(precisionUnits)
    .mul(precisionUnits)
    .div(ethersPerEurToken)
    .toFixed(0);
  await conversionRates.methods
    .setBaseRate(
      [eurToken.address],
      [eurTokensPerEther],
      [ethersPerEurToken],
      buys,
      sells,
      currentBlock,
      indices,
    )
    .send({ from: deployer, gas: 8000000 });
  await conversionRates.methods
    .setQtyStepFunction(eurToken.address, [0], [0], [0], [0])
    .send({ from: deployer, gas: 8000000 });
  await conversionRates.methods
    .setImbalanceStepFunction(eurToken.address, [0], [0], [0], [0])
    .send({ from: deployer, gas: 8000000 });
  await kyberNetworkContract.methods
    .listPairForReserve(
      kyberReserveContract.options.address,
      eurToken.address,
      true,
      true,
      true,
    )
    .send({ from: deployer, gas: 8000000 });

  // Melon Fund env
<<<<<<< HEAD
  const kyberAdapterAddress = await deployContract(Contracts.KyberAdapter);
=======
  const KyberAdapterAddress = await deployContract(
    environment,
    'exchanges/KyberAdapter',
  );
>>>>>>> 6e910a69
  // TODO
  // await governanceAction(
  //   { from: deployer },
  //   Governance,
  //   canonicalPriceFeed,
  //   "registerExchange",
  //   [
  //     KyberNetworkProxy.options.address,
  //     KyberAdapter.options.address,
  //     true,
  //     [takeOrderSignature],
  //   ],
  // );
  return {
    kyberAdapterAddress,
    kyberNetworkAddress: kyberNetworkContract.options.address,
    kyberNetworkProxyAddress: kyberNetworkProxyContract.options.address,
  };
};<|MERGE_RESOLUTION|>--- conflicted
+++ resolved
@@ -55,36 +55,18 @@
   const conversionRates = getContract(
     environment,
     Contracts.ConversionRates,
-<<<<<<< HEAD
-    await deployContract(Contracts.ConversionRates, [deployer]),
-  );
-
-  const kgtTokenAddress = await deployContract('TestToken', ['KGT', 'KGT', 18]);
+    await deployContract(environment, Contracts.ConversionRates, [deployer]),
+  );
+
+  const kgtTokenAddress = await deployContract(environment, 'TestToken', [
+    'KGT',
+    'KGT',
+    18,
+  ]);
   const kyberNetworkContract = getContract(
+    environment,
     Contracts.KyberNetwork,
-    await deployContract('KyberNetwork', [deployer]),
-=======
-    await deployContract(
-      environment,
-      'exchanges/thirdparty/kyber/ConversionRates',
-      [deployer],
-    ),
-  );
-
-  const KGTTokenAddres = await deployContract(
-    environment,
-    'exchanges/thirdparty/kyber/TestToken',
-    ['KGT', 'KGT', 18],
-  );
-  const KyberNetwork = getContract(
-    environment,
-    Contracts.KyberNetwork,
-    await deployContract(
-      environment,
-      'exchanges/thirdparty/kyber/KyberNetwork',
-      [deployer],
-    ),
->>>>>>> 6e910a69
+    await deployContract(environment, Contracts.KyberNetwork, [deployer]),
   );
 
   await conversionRates.methods
@@ -104,24 +86,14 @@
   await conversionRates.methods
     .enableTokenTrade(mlnToken.address)
     .send({ from: deployer, gas: 8000000 });
-<<<<<<< HEAD
   const kyberReserveContract = getContract(
+    environment,
     Contracts.KyberReserve,
-    await deployContract('KyberReserve', [
+    await deployContract(environment, Contracts.KyberReserve, [
       kyberNetworkContract.options.address,
       conversionRates.options.address,
       deployer,
     ]),
-=======
-  const KyberReserve = getContract(
-    environment,
-    Contracts.KyberReserve,
-    await deployContract(
-      environment,
-      'exchanges/thirdparty/kyber/KyberReserve',
-      [KyberNetwork.options.address, conversionRates.options.address, deployer],
-    ),
->>>>>>> 6e910a69
   );
   await conversionRates.methods
     .setReserveAddress(kyberReserveContract.options.address)
@@ -179,20 +151,13 @@
     .setImbalanceStepFunction(mlnToken.address, [0], [0], [0], [0])
     .send({ from: deployer, gas: 8000000 });
 
-<<<<<<< HEAD
   const kyberWhiteListContract = getContract(
+    environment,
     Contracts.KyberWhiteList,
-    await deployContract('KyberWhiteList', [deployer, kgtTokenAddress]),
-=======
-  const KyberWhiteList = getContract(
-    environment,
-    Contracts.KyberWhiteList,
-    await deployContract(
-      environment,
-      'exchanges/thirdparty/kyber/KyberWhiteList',
-      [deployer, KGTTokenAddres],
-    ),
->>>>>>> 6e910a69
+    await deployContract(environment, Contracts.KyberWhiteList, [
+      deployer,
+      kgtTokenAddress,
+    ]),
   );
   await kyberWhiteListContract.methods
     .addOperator(deployer)
@@ -204,28 +169,16 @@
     .setSgdToEthRate(30000)
     .send({ from: deployer, gas: 8000000 });
 
-<<<<<<< HEAD
-  const feeBurnerAddress = await deployContract('FeeBurner', [
+  const feeBurnerAddress = await deployContract(environment, 'FeeBurner', [
     deployer,
     mlnToken.address,
     kyberNetworkContract.options.address,
   ]);
-  const expectedRateAddress = await deployContract('ExpectedRate', [
-    kyberNetworkContract.options.address,
-    deployer,
-  ]);
-=======
-  const feeBurnerAddress = await deployContract(
-    environment,
-    'exchanges/thirdparty/kyber/FeeBurner',
-    [deployer, mlnToken.address, KyberNetwork.options.address],
-  );
   const expectedRateAddress = await deployContract(
     environment,
-    'exchanges/thirdparty/kyber/ExpectedRate',
-    [KyberNetwork.options.address, deployer],
-  );
->>>>>>> 6e910a69
+    'ExpectedRate',
+    [kyberNetworkContract.options.address, deployer],
+  );
 
   await environment.eth.sendTransaction({
     from: deployer,
@@ -240,20 +193,10 @@
     )
     .send({ from: deployer, gas: 8000000 });
 
-<<<<<<< HEAD
   const kyberNetworkProxyContract = getContract(
+    environment,
     Contracts.KyberNetworkProxy,
-    await deployContract(Contracts.KyberNetworkProxy, [deployer], environment),
-=======
-  const KyberNetworkProxy = getContract(
-    environment,
-    Contracts.KyberNetworkProxy,
-    await deployContract(
-      environment,
-      'exchanges/thirdparty/kyber/KyberNetworkProxy.sol',
-      [deployer],
-    ),
->>>>>>> 6e910a69
+    await deployContract(environment, Contracts.KyberNetworkProxy, [deployer]),
   );
   await kyberNetworkProxyContract.methods
     .setKyberNetworkContract(kyberNetworkContract.options.address)
@@ -345,14 +288,10 @@
     .send({ from: deployer, gas: 8000000 });
 
   // Melon Fund env
-<<<<<<< HEAD
-  const kyberAdapterAddress = await deployContract(Contracts.KyberAdapter);
-=======
-  const KyberAdapterAddress = await deployContract(
-    environment,
-    'exchanges/KyberAdapter',
-  );
->>>>>>> 6e910a69
+  const kyberAdapterAddress = await deployContract(
+    environment,
+    Contracts.KyberAdapter,
+  );
   // TODO
   // await governanceAction(
   //   { from: deployer },
