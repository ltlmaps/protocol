--- conflicted
+++ resolved
@@ -4,12 +4,8 @@
 
 export const deployMatchingMarketAdapter = async (environment: Environment) => {
   const address = await deployContract(
-<<<<<<< HEAD
+    environment,
     Contracts.MatchingMarketAdapter,
-=======
-    environment,
-    'exchanges/MatchingMarketAdapter.sol',
->>>>>>> 6e910a69
     null,
   );
 
