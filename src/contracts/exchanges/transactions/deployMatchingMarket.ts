import { Environment } from '~/utils/environment/Environment';

import { deploy as deployContract } from '~/utils/solidity/deploy';
import { Contracts } from '~/Contracts';

export const deployMatchingMarket = async (
  environment: Environment,
  closeTime: number = 99999999999,
) => {
  const address = await deployContract(
<<<<<<< HEAD
    Contracts.MatchingMarket,
=======
    environment,
    'exchanges/thirdparty/oasisdex/MatchingMarket.sol',
>>>>>>> 6e910a69
    [closeTime],
  );

  return address;
};<|MERGE_RESOLUTION|>--- conflicted
+++ resolved
@@ -7,15 +7,9 @@
   environment: Environment,
   closeTime: number = 99999999999,
 ) => {
-  const address = await deployContract(
-<<<<<<< HEAD
-    Contracts.MatchingMarket,
-=======
-    environment,
-    'exchanges/thirdparty/oasisdex/MatchingMarket.sol',
->>>>>>> 6e910a69
-    [closeTime],
-  );
+  const address = await deployContract(environment, Contracts.MatchingMarket, [
+    closeTime,
+  ]);
 
   return address;
 };