--- conflicted
+++ resolved
@@ -51,15 +51,7 @@
 
   const args = argsRaw.map(a => a.toString());
 
-<<<<<<< HEAD
-  const address = await deployContract(Contracts.Version, args, environment);
-=======
-  const address = await deployContract(
-    environment,
-    'version/Version.sol',
-    args,
-  );
->>>>>>> 6e910a69
+  const address = await deployContract(environment, Contracts.Version, args);
 
   return address;
 };