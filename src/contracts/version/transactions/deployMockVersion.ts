import { Environment } from '~/utils/environment/Environment';
import { deploy as deployContract } from '~/utils/solidity/deploy';
import { Contracts } from '~/Contracts';

export const deployMockVersion = async (environment: Environment) => {
  const address = await deployContract(
<<<<<<< HEAD
    Contracts.MockVersion,
=======
    environment,
    'version/MockVersion.sol',
>>>>>>> 6e910a69
    null,
  );

  return address;
};<|MERGE_RESOLUTION|>--- conflicted
+++ resolved
@@ -3,15 +3,7 @@
 import { Contracts } from '~/Contracts';
 
 export const deployMockVersion = async (environment: Environment) => {
-  const address = await deployContract(
-<<<<<<< HEAD
-    Contracts.MockVersion,
-=======
-    environment,
-    'version/MockVersion.sol',
->>>>>>> 6e910a69
-    null,
-  );
+  const address = await deployContract(environment, Contracts.MockVersion);
 
   return address;
 };