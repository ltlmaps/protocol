pragma solidity ^0.4.21;

import "Hub.sol";
import "auth.sol";

/// @notice Has one Hub
contract Spoke is DSAuth {
    struct Routes {     // TODO: better naming; also maybe move this to be inherited by Spoke and Hub
        address accounting;
        address feeManager;
        address participation;
        address policyManager;
        address shares;
        address trading;
        address vault;
        address priceSource;
        address registry;
        address version;
        address engine;
        address mlnAddress;
    }

    Hub public hub;
    Routes public routes;
    bool public initialized;

<<<<<<< HEAD
    modifier onlyInitialized() {
        require(initialized, "Component not yet initialized");
=======
    modifier notShutDown() {
        require(!hub.isShutDown(), "Hub is shut down");
>>>>>>> da70de62
        _;
    }

    constructor(address _hub) {
        hub = Hub(_hub);
        setAuthority(hub);
        setOwner(hub); // temporary, to allow initialization
    }

    function initialize(address[12] _spokes) public auth {
        require(msg.sender == address(hub));
        require(!initialized, "Already initialized");
        routes = Routes(
            _spokes[0],
            _spokes[1],
            _spokes[2],
            _spokes[3],
            _spokes[4],
            _spokes[5],
            _spokes[6],
            _spokes[7],
            _spokes[8],
            _spokes[9],
            _spokes[10],
            _spokes[11]
        );
        initialized = true;
        setOwner(address(0));
    }

    function engine() view returns (address) { return routes.engine; }
    function mlnToken() view returns (address) { return routes.mlnAddress; }
    function priceSource() view returns (address) { return routes.priceSource; }
    function version() view returns (address) { return routes.version; }
    function registry() view returns (address) { return routes.registry; }
}
<|MERGE_RESOLUTION|>--- conflicted
+++ resolved
@@ -24,13 +24,12 @@
     Routes public routes;
     bool public initialized;
 
-<<<<<<< HEAD
     modifier onlyInitialized() {
         require(initialized, "Component not yet initialized");
-=======
+    }
+
     modifier notShutDown() {
         require(!hub.isShutDown(), "Hub is shut down");
->>>>>>> da70de62
         _;
     }
 
