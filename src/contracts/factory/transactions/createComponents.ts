import { TokenInterface } from '@melonproject/token-math/token';

<<<<<<< HEAD
import { Address } from '@melonproject/token-math/address';
import { transactionFactory, EnhancedExecute } from '~/utils/solidity';
=======
import { Address } from '~/utils/types';
import {
  transactionFactory,
  EnhancedExecute,
} from '~/utils/solidity/transactionFactory';
>>>>>>> 886ac5bd
import { Contracts } from '~/Contracts';

// import ensure from '~/utils/guards/ensure';

interface ExchangeConfig {
  exchangeAddress: Address;
  adapterAddress: Address;
  takesCustody: boolean;
}

interface CreateComponentsArgs {
  fundName: string;
  exchangeConfigs: ExchangeConfig[];
  quoteToken: TokenInterface;
  defaultTokens: TokenInterface[];
  priceSource: Address;
}

interface CreateComponentsResult {
  success: boolean;
}

const guard = async (contractAddress: string, params, environment) => {
  // createComponents
};

const prepareArgs = async (
  { fundName, exchangeConfigs, quoteToken, defaultTokens, priceSource },
  contractAddress,
) => {
  const exchangeAddresses = exchangeConfigs.map(e =>
    e.exchangeAddress.toString(),
  );
  const adapterAddresses = exchangeConfigs.map(e =>
    e.adapterAddress.toString(),
  );
  const takesCustody = exchangeConfigs.map(e => e.takesCustody);
  const defaultTokenAddresses = defaultTokens.map(t => t.address);
  const quoteTokenAddress = quoteToken.address;

  const args = [
    fundName,
    exchangeAddresses,
    adapterAddresses,
    quoteTokenAddress,
    defaultTokenAddresses,
    takesCustody,
    priceSource.toString(),
  ];

  return args;
};

const postProcess = async (receipt, params) => {
  return { success: true };
};

export const createComponents: EnhancedExecute<
  CreateComponentsArgs,
  CreateComponentsResult
> = transactionFactory(
  'createComponents',
  Contracts.FundFactory,
  guard,
  prepareArgs,
  postProcess,
  { amguPayable: true },
);<|MERGE_RESOLUTION|>--- conflicted
+++ resolved
@@ -1,15 +1,10 @@
 import { TokenInterface } from '@melonproject/token-math/token';
+import { Address } from '@melonproject/token-math/address';
 
-<<<<<<< HEAD
-import { Address } from '@melonproject/token-math/address';
-import { transactionFactory, EnhancedExecute } from '~/utils/solidity';
-=======
-import { Address } from '~/utils/types';
 import {
   transactionFactory,
   EnhancedExecute,
 } from '~/utils/solidity/transactionFactory';
->>>>>>> 886ac5bd
 import { Contracts } from '~/Contracts';
 
 // import ensure from '~/utils/guards/ensure';
