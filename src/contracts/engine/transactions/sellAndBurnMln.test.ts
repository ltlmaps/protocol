import {
  BigInteger,
  add,
  subtract,
  divide,
  multiply,
  isEqual,
} from '@melonproject/token-math/bigInteger';
import { createQuantity } from '@melonproject/token-math/quantity';
import { getPrice } from '@melonproject/token-math/price';
<<<<<<< HEAD
import { initTestEnvironment } from '~/utils/environment';
import { deploy as deployEngine, sellAndBurnMln } from '..';
import { deployToken, approve, getToken } from '~/contracts/dependencies/token';
import { deploy as deployFeed, update } from '~/contracts/prices';
import { getContract, deploy as deployContract } from '~/utils/solidity';
=======
import { initTestEnvironment } from '~/utils/environment/initTestEnvironment';
import { sellAndBurnMln } from './sellAndBurnMln';
import { deploy as deployEngine } from './deploy';
import { getToken } from '~/contracts/dependencies/token/calls/getToken';
import { deployToken } from '~/contracts/dependencies/token/transactions/deploy';
import { approve } from '~/contracts/dependencies/token/transactions/approve';
import { deploy as deployFeed } from '~/contracts/prices/transactions/deploy';
import { update } from '~/contracts/prices/transactions/update';
import { increaseTime } from '~/utils/solidity/increaseTime';
import { getContract } from '~/utils/solidity/getContract';
import { deploy as deployContract } from '~/utils/solidity/deploy';
>>>>>>> 886ac5bd
import { Contracts } from '~/Contracts';
import { thaw } from './thaw';
import { increaseTime } from '~/utils/evm';

const shared: any = {};

beforeAll(async () => {
  shared.env = await initTestEnvironment();
  shared.accounts = await shared.env.eth.getAccounts();
  const wethAddress = await deployToken('ETH');
  shared.mln = getContract(
    Contracts.BurnableToken,
    await deployContract(Contracts.BurnableToken, ['MLN', 18, '']),
  );
  shared.weth = await getContract(Contracts.StandardToken, wethAddress);
  shared.version = getContract(
    Contracts.MockVersion,
    await deployContract(Contracts.MockVersion),
  );
  const feedAddress = await deployFeed(await getToken(wethAddress));
  shared.feed = await getContract(Contracts.TestingPriceFeed, feedAddress);
  shared.delay = 30 * 24 * 60 * 60;
  shared.engineAddress = await deployEngine(
    shared.version.options.address,
    feedAddress,
    shared.delay,
    shared.mln.options.address,
  );
  shared.priceSource = await getContract(
    Contracts.TestingPriceFeed,
    feedAddress,
  );
  shared.engine = getContract(Contracts.Engine, shared.engineAddress);
  const newPrice = getPrice(
    createQuantity(await getToken(shared.mln.options.address), 1),
    createQuantity(await getToken(wethAddress), 2.94),
    true,
  );
  await update(feedAddress, [newPrice], true);
});

test('directly sending eth fails', async () => {
  await expect(
    shared.env.eth.sendTransaction({
      from: shared.env.wallet.address,
      to: shared.engine.options.address,
      value: 1,
    }),
  ).rejects.toThrow('revert');
});

test('eth sent via contract selfdestruct is not tracked', async () => {
  const sendEth = new BigInteger('100000000');
  const destructing = getContract(
    Contracts.SelfDestructing,
    await deployContract(Contracts.SelfDestructing),
  );
  const preHeldEth = await shared.env.eth.getBalance(
    shared.engine.options.address,
  );

  expect(Number(preHeldEth)).toBe(0);

  await shared.env.eth.sendTransaction({
    from: shared.env.wallet.address,
    to: destructing.options.address,
    value: Number(sendEth),
  });
  await destructing.methods
    .bequeath(shared.engine.options.address)
    .send({ from: shared.env.wallet.address });
  const postHeldEth = await shared.env.eth.getBalance(
    shared.engine.options.address,
  );
  const frozenEth = await shared.engine.methods.frozenEther().call();
  const liquidEth = await shared.engine.methods.liquidEther().call();

  expect(isEqual(new BigInteger(postHeldEth), sendEth));
  expect(Number(frozenEth)).toBe(0);
  expect(Number(liquidEth)).toBe(0);
});

test('AMGU payment fails when sender not fund', async () => {
  const sender = shared.env.wallet.address;
  const isFund = await shared.version.methods.isFund(sender).call();

  expect(isFund).toBe(false);

  await expect(
    shared.engine.methods
      .payAmguInEther()
      .send({ from: sender, value: 1000000 }),
  ).rejects.toThrow('revert');
});

it('eth sent as AMGU from a "fund" thaws and can be bought', async () => {
  const sender = shared.env.wallet.address;
  const sendEth = new BigInteger('100000');
  await shared.version.methods.setIsFund(sender).send({ from: sender });
  const isFund = await shared.version.methods.isFund(sender).call();

  expect(isFund).toBe(true);

  await shared.engine.methods
    .payAmguInEther()
    .send({ from: sender, value: Number(sendEth) });

  const frozenEth = await shared.engine.methods.frozenEther().call();
  const liquidEth = await shared.engine.methods.liquidEther().call();

  expect(isEqual(new BigInteger(frozenEth), sendEth));
  expect(Number(liquidEth)).toBe(0);

  await expect(
    // early call to thaw fails
    shared.engine.methods.thaw().send({ from: shared.accounts[1] }),
  ).rejects.toThrow('revert');

  const enginePrice = await shared.engine.methods.enginePrice().call();

  const premiumPercent = new BigInteger(
    await shared.engine.methods.premiumPercent().call(),
  );

  const ethPerMln = new BigInteger(
    (await shared.feed.methods
      .getPrice(shared.mln.options.address)
      .call()).price,
  );

  const premiumPrice = add(
    ethPerMln,
    divide(multiply(ethPerMln, premiumPercent), new BigInteger(100)),
  );

  expect(`${enginePrice}`).toBe(`${premiumPrice}`);

  const sendMln = createQuantity(
    await getToken(shared.mln.options.address),
    divide(
      multiply(sendEth, new BigInteger('1000000000000000000')),
      premiumPrice,
    ),
  );

  await approve({
    howMuch: sendMln,
    spender: shared.engine.options.address,
  });

  await expect(
    // throws when trying to burn without liquid ETH
    sellAndBurnMln(shared.engine.options.address, { quantity: sendMln }),
  ).rejects.toThrow('revert');

  await increaseTime(shared.delay);

  await thaw(shared.engine.options.address);
  const frozenEthPost = await shared.engine.methods.frozenEther().call();
  const liquidEthPost = await shared.engine.methods.liquidEther().call();

  expect(Number(frozenEthPost)).toBe(0);
  expect(isEqual(new BigInteger(liquidEthPost), sendEth));

  const burnerPreMln = await shared.mln.methods.balanceOf(sender).call();
  const burnerPreEth = await shared.env.eth.getBalance(sender);
  const enginePreEth = await shared.env.eth.getBalance(
    shared.engine.options.address,
  );
  const preMlnTotalSupply = await shared.mln.methods.totalSupply().call();
  const ethPurchased = await shared.engine.methods
    .ethPayoutForMlnAmount(`${sendMln.quantity}`)
    .call();

  const receipt = await sellAndBurnMln(shared.engine.options.address, {
    quantity: sendMln,
  });

  const gasUsed = receipt.gasUsed;
  const burnerPostMln = await shared.mln.methods.balanceOf(sender).call();
  const burnerPostEth = await shared.env.eth.getBalance(sender);
  const enginePostMln = await shared.mln.methods
    .balanceOf(shared.engine.options.address)
    .call();
  const enginePostEth = await shared.env.eth.getBalance(
    shared.engine.options.address,
  );
  const postMlnTotalSupply = await shared.mln.methods.totalSupply().call();

  expect(burnerPostMln).toBe(`${subtract(burnerPreMln, sendMln.quantity)}`);
  expect(burnerPostEth).toBe(
    `${subtract(
      add(burnerPreEth, ethPurchased),
      multiply(gasUsed, shared.env.options.gasPrice),
    )}`,
  );
  expect(enginePostMln).toBe(enginePostMln);
  expect(`${enginePostMln}`).toBe('0');
  expect(enginePostEth).toBe(`${subtract(enginePreEth, ethPurchased)}`);
  expect(postMlnTotalSupply).toBe(
    `${subtract(preMlnTotalSupply, sendMln.quantity)}`,
  );
});

test('Other contracts can pay amgu on function calls', async () => {});
test('Engine price and premium computes at multiple values', async () => {});<|MERGE_RESOLUTION|>--- conflicted
+++ resolved
@@ -1,3 +1,4 @@
+// tslint:disable:max-line-length
 import {
   BigInteger,
   add,
@@ -8,28 +9,22 @@
 } from '@melonproject/token-math/bigInteger';
 import { createQuantity } from '@melonproject/token-math/quantity';
 import { getPrice } from '@melonproject/token-math/price';
-<<<<<<< HEAD
-import { initTestEnvironment } from '~/utils/environment';
-import { deploy as deployEngine, sellAndBurnMln } from '..';
-import { deployToken, approve, getToken } from '~/contracts/dependencies/token';
-import { deploy as deployFeed, update } from '~/contracts/prices';
-import { getContract, deploy as deployContract } from '~/utils/solidity';
-=======
+
 import { initTestEnvironment } from '~/utils/environment/initTestEnvironment';
-import { sellAndBurnMln } from './sellAndBurnMln';
-import { deploy as deployEngine } from './deploy';
 import { getToken } from '~/contracts/dependencies/token/calls/getToken';
 import { deployToken } from '~/contracts/dependencies/token/transactions/deploy';
 import { approve } from '~/contracts/dependencies/token/transactions/approve';
 import { deploy as deployFeed } from '~/contracts/prices/transactions/deploy';
 import { update } from '~/contracts/prices/transactions/update';
-import { increaseTime } from '~/utils/solidity/increaseTime';
 import { getContract } from '~/utils/solidity/getContract';
 import { deploy as deployContract } from '~/utils/solidity/deploy';
->>>>>>> 886ac5bd
 import { Contracts } from '~/Contracts';
+import { increaseTime } from '~/utils/evm';
+
 import { thaw } from './thaw';
-import { increaseTime } from '~/utils/evm';
+import { sellAndBurnMln } from './sellAndBurnMln';
+import { deploy as deployEngine } from './deploy';
+// tslint:enable:max-line-length
 
 const shared: any = {};
 
