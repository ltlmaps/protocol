pragma solidity ^0.4.21;

import "auth.sol";
import "math.sol";
import "BurnableToken.sol";
import "PriceSource.i.sol";
import "Registry.sol";

/// @notice Liquidity contract and token sink
contract Engine is DSMath, DSAuth {

    event RegistryChange(address registry);
    event SetAmguPrice(uint amguPrice);
    event Thaw(uint amount);

    uint public frozenEther;
    uint public liquidEther;
    uint public lastThaw;
    uint public THAWING_DELAY;
    BurnableToken public mlnToken;
    PriceSourceInterface public priceSource;
    Registry public registry;
    uint public MLN_DECIMALS = 18;
    uint public amguPrice;
    uint public totalEtherConsumed;
    uint public totalAmguConsumed;
    uint public totalMlnBurned;

    constructor(uint _delay) {
        lastThaw = block.timestamp;
        THAWING_DELAY = _delay;
    }

    /// @dev only callable by deployer
    function setRegistry(address _registry) public auth {
        registry = Registry(_registry);
        priceSource = PriceSourceInterface(registry.priceSource());
        mlnToken = BurnableToken(registry.mlnToken());
        emit RegistryChange(registry);
    }

<<<<<<< HEAD
    function setAmguPrice(uint _price) public auth {
=======
    /// @dev set price of AMGU in MLN (base units)
    function setAmguPrice(uint _price) auth {
>>>>>>> 37046da8
        amguPrice = _price;
        emit SetAmguPrice(_price);
    }

    function getAmguPrice() public view returns (uint) { return amguPrice; }

    function premiumPercent() public view returns (uint) {
        if (liquidEther < 1 ether) {
            return 0;
        } else if (liquidEther >= 1 ether && liquidEther < 5 ether) {
            return 5;
        } else if (liquidEther >= 5 ether && liquidEther < 10 ether) {
            return 10;
        } else if (liquidEther >= 10 ether) {
            return 15;
        }
    }

    function payAmguInEther() public payable {
        require(
            registry.isFundFactory(msg.sender) ||
            registry.isFund(msg.sender),
            "Sender must be a fund or the factory"
        );
        uint mlnPerAmgu = getAmguPrice();
        uint ethPerMln;
        (ethPerMln,) = priceSource.getPrice(address(mlnToken));
        uint amguConsumed;
        if (mlnPerAmgu > 0 && ethPerMln > 0) {
            amguConsumed = (mul(msg.value, 10 ** MLN_DECIMALS)) / (mul(ethPerMln, mlnPerAmgu));
        } else {
            amguConsumed = 0;
        }
        totalEtherConsumed = add(totalEtherConsumed, msg.value);
        totalAmguConsumed = add(totalAmguConsumed, amguConsumed);
        frozenEther = add(frozenEther, msg.value);
    }

    /// @notice Move frozen ether to liquid pool after delay
    /// @dev Delay only restarts when this function is called
    function thaw() public {
        require(
            block.timestamp >= add(lastThaw, THAWING_DELAY),
            "Thawing delay has not passed"
        );
        require(frozenEther > 0, "No frozen ether to thaw");
        lastThaw = block.timestamp;
        liquidEther = add(liquidEther, frozenEther);
        emit Thaw(frozenEther);
        frozenEther = 0;
    }

    /// @return ETH per MLN including premium
    function enginePrice() public view returns (uint) {
        uint ethPerMln;
        (ethPerMln, ) = priceSource.getPrice(address(mlnToken));
        uint premium = (mul(ethPerMln, premiumPercent()) / 100);
        return add(ethPerMln, premium);
    }

    function ethPayoutForMlnAmount(uint mlnAmount) public view returns (uint) {
        return mul(mlnAmount, enginePrice()) / 10 ** MLN_DECIMALS;
    }

    /// @notice MLN must be approved first
    function sellAndBurnMln(uint mlnAmount) public {
        require(registry.isFund(msg.sender), "Only funds can use the engine");
        require(
            mlnToken.transferFrom(msg.sender, address(this), mlnAmount),
            "MLN transferFrom failed"
        );
        uint ethToSend = ethPayoutForMlnAmount(mlnAmount);
        require(ethToSend > 0, "No ether to pay out");
        require(liquidEther >= ethToSend, "Not enough liquid ether to send");
        liquidEther = sub(liquidEther, ethToSend);
        totalMlnBurned = add(totalMlnBurned, mlnAmount);
        msg.sender.send(ethToSend);
        mlnToken.burn(mlnAmount);
    }
}
<|MERGE_RESOLUTION|>--- conflicted
+++ resolved
@@ -39,12 +39,9 @@
         emit RegistryChange(registry);
     }
 
-<<<<<<< HEAD
     function setAmguPrice(uint _price) public auth {
-=======
     /// @dev set price of AMGU in MLN (base units)
     function setAmguPrice(uint _price) auth {
->>>>>>> 37046da8
         amguPrice = _price;
         emit SetAmguPrice(_price);
     }
