--- conflicted
+++ resolved
@@ -32,7 +32,6 @@
     .toString(36)
     .substr(2, length);
 
-<<<<<<< HEAD
 test('Set amgu and check its usage', async () => {
   const fundName = `test-fund-${randomString()}`;
   const deployment = await deploySystem();
@@ -60,6 +59,7 @@
     defaultTokens,
     exchangeConfigs,
     fundName,
+    nativeToken: quoteToken,
     priceSource,
     quoteToken,
   };
@@ -103,77 +103,4 @@
   expect(greaterThan(diffQ, new BigInteger(prepared.rawTransaction.gas))).toBe(
     true,
   );
-});
-=======
-test(
-  'Set amgu and check its usage',
-  async () => {
-    const fundName = `test-fund-${randomString()}`;
-    const deployment = await deploySystem();
-    const {
-      exchangeConfigs,
-      fundFactory,
-      priceSource,
-      tokens,
-      // engine,
-      // policies,
-      version,
-    } = deployment;
-    const [quoteToken, baseToken] = tokens;
-
-    const defaultTokens = [quoteToken, baseToken];
-    const amguToken = await getAmguToken(fundFactory);
-    const amguPrice = createQuantity(amguToken, '1000000000');
-    const oldAmguPrice = await getAmguPrice(version);
-    const newAmguPrice = await setAmguPrice(version, amguPrice);
-
-    expect(isEqual(newAmguPrice, amguPrice)).toBe(true);
-    expect(isEqual(newAmguPrice, oldAmguPrice)).toBe(false);
-
-    const args = {
-      defaultTokens,
-      exchangeConfigs,
-      fundName,
-      nativeToken: quoteToken,
-      priceSource,
-      quoteToken,
-    };
-
-    const newPrice = getPrice(
-      createQuantity(baseToken, '1'),
-      createQuantity(quoteToken, '2'),
-    );
-
-    await update(priceSource, [newPrice]);
-
-    const [price] = await getPrices(priceSource, [baseToken]);
-    expect(isEqualPrice(price, newPrice)).toBe(true);
-
-    const prepared = await createComponents.prepare(fundFactory, args);
-
-    const preBalance = await shared.environment.eth.getBalance(
-      shared.accounts[0],
-    );
-
-    const result = await createComponents.send(
-      fundFactory,
-      prepared,
-      args,
-      undefined,
-      shared.environment,
-    );
-
-    const postBalance = await shared.environment.eth.getBalance(
-      shared.accounts[0],
-    );
-
-    const diffQ = subtract(preBalance, postBalance);
-
-    expect(result.success).toBe(true);
-    expect(
-      greaterThan(diffQ, new BigInteger(prepared.rawTransaction.gas)),
-    ).toBe(true);
-  },
-  30 * 1000,
-);
->>>>>>> acc5e89b
+});