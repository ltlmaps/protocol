--- conflicted
+++ resolved
@@ -1,4 +1,3 @@
-<<<<<<< HEAD
 import { BN, padLeft, stringToHex, toWei } from 'web3-utils';
 import { getUpdatedTestPrices } from '../utils/new/api';
 import { BNExpMul } from '../utils/new/BNmath';
@@ -12,19 +11,7 @@
 function sleep(ms) {
   return new Promise(resolve => setTimeout(resolve, ms));
 }
-=======
-import { BN, toWei } from 'web3-utils';
-
-import { initTestEnvironment } from '~/tests/utils/initTestEnvironment';
-import { deployAndGetSystem } from '../utils/deployAndGetSystem';
-import { getContract } from '~/utils/solidity/getContract';
-import { deployContract } from '~/utils/solidity/deployContract';
-
-import { getUpdatedTestPrices } from '../utils/new/api';
-import { BNExpMul } from '../utils/new/BNmath';
-import { CONTRACT_NAMES } from '../utils/new/constants';
 import { stringToBytes } from '../utils/new/formatting';
->>>>>>> 468fddc0
 
 describe('management-fee', () => {
   const yearInSeconds = 31536000;
@@ -59,13 +46,8 @@
       .registerFees([managementFee.options.address.toString()])
       .send(defaultTxOpts);
 
-<<<<<<< HEAD
-    const fundName = padLeft(stringToHex('Test fund'), 64);
+    const fundName = stringToBytes('Test fund', 32);
     await version.methods
-=======
-    const fundName = stringToBytes('Test fund', 32);
-    await fundFactory.methods
->>>>>>> 468fddc0
       .beginSetup(
         fundName,
         [managementFee.options.address.toString()],
