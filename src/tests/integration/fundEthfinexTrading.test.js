import { AssetProxyId } from '@0x/types';
import { orderHashUtils } from '@0x/order-utils';
import { getAssetProxy } from '~/contracts/exchanges/third-party/0x/calls/getAssetProxy';
import { initTestEnvironment } from '~/tests/utils/initTestEnvironment';
import { getToken } from '~/contracts/dependencies/token/calls/getToken';
<<<<<<< HEAD
import { randomHexOfSize } from '~/utils/helpers/randomHexOfSize';
=======
import { getFundComponents } from '~/utils/getFundComponents';
import { withDifferentAccount } from '~/utils/environment/withDifferentAccount';
>>>>>>> 468fddc0
import { deployContract } from '~/utils/solidity/deployContract';
import { getContract } from '~/utils/solidity/getContract';
import { getFunctionSignature } from '../utils/new/metadata';
import { CONTRACT_NAMES, EXCHANGES } from '../utils/new/constants';
import {
  createUnsignedZeroExOrder,
  signZeroExOrder,
} from '../utils/new/zeroEx';
<<<<<<< HEAD
import { increaseTime } from '~/utils/evm';
const getFundComponents = require('../utils/new/getFundComponents');
const getAllBalances = require('../utils/new/getAllBalances');
import { BN, toWei, padLeft, stringToHex } from 'web3-utils';
const deploySystem = require('../../../deploy/scripts/deploy-system');
const web3 = require('../../../deploy/utils/get-web3');
=======
import { BN, toWei, randomHex } from 'web3-utils';
import { stringToBytes } from '../utils/new/formatting';
>>>>>>> 468fddc0

// mock data
const NULL_ADDRESS = '0x0000000000000000000000000000000000000000'; // TODO: import from utils

let accounts;
let deployer, manager, investor;
let defaultTxOpts, investorTxOpts, managerTxOpts;
let mlnTokenWrapperInfo, ethTokenWrapperInfo;
let unsignedOrder, signedOrder;
let makeOrderSignature, cancelOrderSignature, withdrawTokensSignature;
let contracts, deployOut;
let fund;
let ethfinex, ethfinexAdapter, mln, weth, dgx, zrx, registry, mlnWrapper, version;

beforeAll(async () => {
  accounts = await web3.eth.getAccounts();
  [deployer, manager, investor] = accounts;
  defaultTxOpts = { from: deployer, gas: 8000000 };
  managerTxOpts = { ...defaultTxOpts, from: manager };
  investorTxOpts = { ...defaultTxOpts, from: investor };

  const deployed = await deploySystem(JSON.parse(require('fs').readFileSync(process.env.CONF))); // TODO: change from reading file each time
  deployOut = deployed.deployOut;
  contracts = deployed.contracts;

  makeOrderSignature = getFunctionSignature(
    CONTRACT_NAMES.EXCHANGE_ADAPTER,
    'makeOrder',
  );

  cancelOrderSignature = getFunctionSignature(
    CONTRACT_NAMES.EXCHANGE_ADAPTER,
    'cancelOrder',
  );

  withdrawTokensSignature = getFunctionSignature(
    CONTRACT_NAMES.ETHFINEX_ADAPTER,
    'withdrawTokens',
  );

  ethfinex = contracts.Exchange;
  ethfinexAdapter = contracts.EthfinexAdapter;
  mln = contracts.MLN;
  weth = contracts.WETH;
  dgx = contracts.DGX;
  zrx = contracts.ZRX;
  version = contracts.Version;
  registry = contracts.Registry;
  mlnWrapper = contracts['W-MLN'];

  const erc20ProxyAddress = contracts.ERC20Proxy.options.address;

  // TODO: use less fake prices
  const fakePrices = Object.values(deployOut.tokens.addr).map(() => (new BN('10')).pow(new BN('18')).toString());
  await contracts.TestingPriceFeed.methods.update(Object.values(deployOut.tokens.addr), fakePrices);

<<<<<<< HEAD
  const fundName = padLeft(stringToHex('Test fund'), 64);
  await version.methods
=======
  const fundName = stringToBytes('Test fund', 32);
  await fundFactory.methods
>>>>>>> 468fddc0
    .beginSetup(
      fundName,
      [],
      [],
      [],
      [ethfinex.options.address],
      [ethfinexAdapter.options.address],
      weth.options.address,
      [weth.options.address, mln.options.address],
    ).send(managerTxOpts);
  await version.methods.createAccounting().send(managerTxOpts);
  await version.methods.createFeeManager().send(managerTxOpts);
  await version.methods.createParticipation().send(managerTxOpts);
  await version.methods.createPolicyManager().send(managerTxOpts);
  await version.methods.createShares().send(managerTxOpts);
  await version.methods.createTrading().send(managerTxOpts);
  await version.methods.createVault().send(managerTxOpts);
  const res = await version.methods.completeSetup().send(managerTxOpts);
  const hubAddress = res.events.NewFund.returnValues.hub;
  fund = await getFundComponents(hubAddress);

  // await updateTestingPriceFeed(contracts, environment);

  const wrapperRegistry = contracts.WrapperRegistryEFX;

  // ethTokenWrapperInfo = await getToken(
  //   environment,
  //   await deployContract(environment, CONTRACT_NAMES.WRAPPER_LOCK_ETH, [
  //     'WETH',
  //     'WETH Token',
  //     18,
  //     ethfinex.options.address,
  //     erc20ProxyAddress,
  //   ]),
  // );

  // mlnTokenWrapperInfo = await getToken(
  //   environment,
  //   await deployContract(environment, CONTRACT_NAMES.WRAPPER_LOCK, [
  //     mln.options.address,
  //     'MLN',
  //     'Melon',
  //     18,
  //     false,
  //     ethfinex.options.address,
  //     erc20ProxyAddress,
  //   ]),
  // );

  // await wrapperRegistry.methods
  //   .addNewWrapperPair(
  //     [weth.options.address, mln.options.address],
  //     [contracts.address, mlnTokenWrapperInfo.address],
  //   )
  //   .send(defaultTxOpts);

  // await registry.methods
  //   .setEthfinexWrapperRegistry(wrapperRegistry.options.address)
  //   .send(defaultTxOpts);
});

const initialTokenAmount = toWei('10', 'Ether');
test('investor gets initial ethToken for testing)', async () => {
  const pre = await getAllBalances(contracts, accounts, fund);

  await weth.methods
    .transfer(investor, initialTokenAmount)
    .send(defaultTxOpts);

  const post = await getAllBalances(contracts, accounts, fund);
  const bnInitialTokenAmount = new BN(initialTokenAmount);

  expect(post.investor.weth).toEqualBN(pre.investor.weth.add(bnInitialTokenAmount));
});

test('fund receives ETH from investment, and gets ZRX from direct transfer', async () => {
  const offeredValue = toWei('1', 'ether');
  const wantedShares = toWei('1', 'ether');
  const pre = await getAllBalances(contracts, accounts, fund);

  await weth.methods
    .approve(fund.participation.options.address, offeredValue)
    .send(investorTxOpts);
  await fund.participation.methods
    .requestInvestment(
      offeredValue,
      wantedShares,
      weth.options.address,
    )
    .send({ ...investorTxOpts, value: toWei('.01', 'ether') });
  await fund.participation.methods
    .executeRequestFor(investor)
    .send(investorTxOpts);
  await zrx.methods
    .transfer(fund.vault.options.address, initialTokenAmount)
    .send(defaultTxOpts);

  const post = await getAllBalances(contracts, accounts, fund);
  const bnOfferedValue = new BN(offeredValue);

  expect(post.investor.weth).toEqualBN(pre.investor.weth.sub(bnOfferedValue));
  expect(post.fund.weth).toEqualBN(pre.fund.weth.add(bnOfferedValue));
});

test('Make order through the fund', async () => {
  await mln.methods
    .transfer(fund.vault.options.address, toWei('1', 'ether'))
    .send(defaultTxOpts);

  const makerAddress = fund.trading.options.address.toLowerCase();
  const makerAssetAmount = toWei('1', 'ether');
  const takerAssetAmount = toWei('.1', 'ether');

  const order = await createUnsignedZeroExOrder(
    ethfinex.options.address,
    {
      makerAddress,
      makerTokenAddress: mlnWrapper.options.address,
      makerAssetAmount,
      takerTokenAddress: weth.options.address,
      takerAssetAmount,
    },
  );

  const orderHashHex = orderHashUtils.getOrderHashHex(order);
  const preCalculations = await fund.accounting.methods
    .performCalculations()
    .call();
  signedOrder = await signZeroExOrder(order, manager);

  await fund.trading.methods
    .callOnExchange(
      0,
      makeOrderSignature,
      [
        makerAddress,
        NULL_ADDRESS,
        mln.options.address,
        weth.options.address,
        order.feeRecipientAddress,
        NULL_ADDRESS,
      ],
      [
        order.makerAssetAmount,
        order.takerAssetAmount,
        order.makerFee,
        order.takerFee,
        order.expirationTimeSeconds,
        order.salt,
        0,
        0,
      ],
<<<<<<< HEAD
      randomHexOfSize(32),
=======
      randomHex(20),
>>>>>>> 468fddc0
      order.makerAssetData,
      order.takerAssetData,
      signedOrder.signature,
    )
    .send(managerTxOpts);

  const postCalculations = await fund.accounting.methods
    .performCalculations()
    .call();
  const isValidSignatureBeforeMake = await ethfinex.methods
    .isValidSignature(
      orderHashHex,
      fund.trading.options.address,
      signedOrder.signature,
    )
    .call();

  expect(isValidSignatureBeforeMake).toBeTruthy();
  expect(postCalculations.gav).toBe(preCalculations.gav);
  expect(postCalculations.sharePrice).toBe(preCalculations.sharePrice);
});

test('Third party takes the order made by the fund', async () => {
<<<<<<< HEAD
  const pre = await getAllBalances(contracts, accounts, fund);
=======
  const { weth, ethfinex } = contracts;
  const pre = await getAllBalances(contracts, accounts, fund, environment);
  const mlnWrapperContract = await getContract(
    environment,
    CONTRACT_NAMES.WRAPPER_LOCK,
    mlnTokenWrapperInfo.address,
  );
>>>>>>> 468fddc0
  const preDeployerWrappedMLN = new BN(
    await mlnWrapper.methods.balanceOf(deployer).call(),
  );

<<<<<<< HEAD
  // TODO: replace with (some) code from fillOrder function
  const result = await fillOrder(ethfinex.options.address, {
    signedOrder: signedOrder,
  });
=======
  const erc20ProxyAddress = await ethfinex.methods
    .getAssetProxy(AssetProxyId.ERC20.toString())
    .call();

  await weth.methods
    .approve(erc20ProxyAddress, signedOrder.takerAssetAmount)
    .send(defaultTxOpts);

  const result = await ethfinex.methods
    .fillOrder(
      signedOrder,
      signedOrder.takerAssetAmount,
      signedOrder.signature,
    ).send(defaultTxOpts);
>>>>>>> 468fddc0

  const post = await getAllBalances(contracts, accounts, fund);
  const postDeployerWrappedMLN = new BN(
    await mlnWrapper.methods.balanceOf(deployer).call(),
  );

  const bnMakerAssetAmount = new BN(signedOrder.makerAssetAmount);
  const bnTakerAssetAmount = new BN(signedOrder.takerAssetAmount);

  expect(result).toBeTruthy();
  expect(post.fund.mln).toEqualBN(pre.fund.mln.sub(bnMakerAssetAmount));
  expect(post.fund.weth).toEqualBN(pre.fund.weth.add(bnTakerAssetAmount));
  expect(postDeployerWrappedMLN).toEqualBN(
    preDeployerWrappedMLN.add(bnMakerAssetAmount),
  );
  expect(post.deployer.weth).toEqualBN(pre.deployer.weth.sub(bnTakerAssetAmount));
});

<<<<<<< HEAD
// TODO: fix problem with ecSignOrderAsync error for this to pass
=======
// tslint:disable-next-line:max-line-length
>>>>>>> 468fddc0
test('Make order with native asset', async () => {
  const pre = await getAllBalances(contracts, accounts, fund);
  const preCalculations = await fund.accounting.methods
    .performCalculations()
    .call();
  const preIsDgxInAssetList = await fund.accounting.methods
    .isInAssetList(dgx.options.address)
    .call();

  const makerAddress = fund.trading.options.address.toLowerCase();
  const makerAssetAmount = toWei('.05', 'ether');
  const takerAssetAmount = toWei('.5', 'ether');
  unsignedOrder = await createUnsignedZeroExOrder(
    zeroExExchange.options.address,
    {
      feeRecipientAddress: investor,
      makerAddress,
      makerTokenAddress: ethTokenWrapperInfo.address,
      makerAssetAmount,
      takerTokenAddress: dgx.options.address,
      takerAssetAmount,
    },
  );
  signedOrder = await signZeroExOrder(unsignedOrder, manager);
  await fund.trading.methods
    .callOnExchange(
      0,
      makeOrderSignature,
      [
        makerAddress,
        NULL_ADDRESS,
        weth.options.address,
        dgx.options.address,
        signedOrder.feeRecipientAddress,
        NULL_ADDRESS,
      ],
      [
        signedOrder.makerAssetAmount,
        signedOrder.takerAssetAmount,
        signedOrder.makerFee,
        signedOrder.takerFee,
        signedOrder.expirationTimeSeconds,
        signedOrder.salt,
        0,
        0,
      ],
<<<<<<< HEAD
      randomHexOfSize(32),
=======
      randomHex(20),
>>>>>>> 468fddc0
      signedOrder.makerAssetData,
      signedOrder.takerAssetData,
      signedOrder.signature,
    )
    .send(managerTxOpts);
  const post = await getAllBalances(contracts, accounts, fund);
  const postCalculations = await fund.accounting.methods
    .performCalculations()
    .call();
  const postIsDgxInAssetList = await fund.accounting.methods
    .isInAssetList(dgx.options.address)
    .call();
  const openOrdersAgainstDgx = await fund.trading.methods
    .openMakeOrdersAgainstAsset(dgx.options.address)
    .call();

  expect(postCalculations.gav).toBe(preCalculations.gav);
  expect(postCalculations.sharePrice).toBe(preCalculations.sharePrice);
  expect(post.fund.weth).toEqualBN(pre.fund.weth);
  expect(postIsDgxInAssetList).toBeTruthy();
  expect(preIsDgxInAssetList).toBeFalsy();
  expect(Number(openOrdersAgainstDgx)).toBe(1);
});

test('Anticipated taker asset is not removed from owned assets', async () => {
  await fund.accounting.methods
    .performCalculations()
    .send(managerTxOpts);
  await fund.accounting.methods
    .updateOwnedAssets()
    .send(managerTxOpts);

  const isDgxInAssetList = await fund.accounting.methods
    .isInAssetList(dgx.options.address)
    .call();

  expect(isDgxInAssetList).toBeTruthy();
});

test('Cancel the order and withdraw tokens', async () => {
  const orderHashHex = orderHashUtils.getOrderHashHex(signedOrder);
  const pre = await getAllBalances(contracts, accounts, fund);
  const preCalculations = await fund.accounting.methods
    .performCalculations()
    .call();
  await fund.trading.methods
    .callOnExchange(
      0,
      cancelOrderSignature,
      [
        NULL_ADDRESS,
        NULL_ADDRESS,
        NULL_ADDRESS,
        NULL_ADDRESS,
        NULL_ADDRESS,
        NULL_ADDRESS,
      ],
      [0, 0, 0, 0, 0, 0, 0, 0],
      orderHashHex,
      '0x0',
      '0x0',
      '0x0',
    )
    .send(managerTxOpts);
  const isOrderCancelled = await zeroExExchange.methods
    .cancelled(orderHashHex)
    .call();

  expect(isOrderCancelled).toBeTruthy();

  const preWithdraw = await getAllBalances(contracts, accounts, fund);
  const preWithdrawCalculations = await fund.accounting.methods
    .performCalculations()
    .call();

  // Withdraw WETH
<<<<<<< HEAD
  await increaseTime(25 * 60 * 60);
=======

  // Increment next block time and mine block
  environment.eth.currentProvider.send(
    {
      id: 123,
      jsonrpc: '2.0',
      method: 'evm_increaseTime',
      params: [25 * 60 * 60],
    },
    (err, res) => {},
  );
  environment.eth.currentProvider.send(
    {
      id: 124,
      jsonrpc: '2.0',
      method: 'evm_mine',
    },
    (err, res) => {},
  );

>>>>>>> 468fddc0
  await fund.trading.methods
    .callOnExchange(
      0,
      withdrawTokensSignature,
      [
        weth.options.address,
        NULL_ADDRESS,
        NULL_ADDRESS,
        NULL_ADDRESS,
        NULL_ADDRESS,
        NULL_ADDRESS,
      ],
      [0, 0, 0, 0, 0, 0, 0, 0],
      randomHexOfSize(32),
      '0x0',
      '0x0',
      '0x0',
    )
    .send(managerTxOpts);
  // To Clean up asset list
  await fund.accounting.methods
    .performCalculations()
    .send(managerTxOpts);
  await fund.accounting.methods
    .updateOwnedAssets()
    .send(managerTxOpts);

  const post = await getAllBalances(contracts, accounts, fund);
  const postCalculations = await fund.accounting.methods
    .performCalculations()
    .call();
  const isDgxInAssetList = await fund.accounting.methods
    .isInAssetList(dgx.options.address)
    .call();
  const openOrdersAgainstDgx = await fund.trading.methods
    .openMakeOrdersAgainstAsset(dgx.options.address)
    .call();

  expect(post.fund.weth).toEqualBN(preWithdraw.fund.weth);
  expect(preWithdraw.fund.weth).toEqualBN(pre.fund.weth);
  expect(postCalculations.gav).toBe(preWithdrawCalculations.gav);
  expect(preWithdrawCalculations.gav).toBe(preCalculations.gav);
  expect(postCalculations.sharePrice).toBe(
    preWithdrawCalculations.sharePrice,
  );
  expect(preWithdrawCalculations.sharePrice).toBe(
    preCalculations.sharePrice,
  );
  expect(isDgxInAssetList).toBeFalsy();
  expect(Number(openOrdersAgainstDgx)).toBe(0);
});<|MERGE_RESOLUTION|>--- conflicted
+++ resolved
@@ -3,12 +3,7 @@
 import { getAssetProxy } from '~/contracts/exchanges/third-party/0x/calls/getAssetProxy';
 import { initTestEnvironment } from '~/tests/utils/initTestEnvironment';
 import { getToken } from '~/contracts/dependencies/token/calls/getToken';
-<<<<<<< HEAD
 import { randomHexOfSize } from '~/utils/helpers/randomHexOfSize';
-=======
-import { getFundComponents } from '~/utils/getFundComponents';
-import { withDifferentAccount } from '~/utils/environment/withDifferentAccount';
->>>>>>> 468fddc0
 import { deployContract } from '~/utils/solidity/deployContract';
 import { getContract } from '~/utils/solidity/getContract';
 import { getFunctionSignature } from '../utils/new/metadata';
@@ -17,17 +12,13 @@
   createUnsignedZeroExOrder,
   signZeroExOrder,
 } from '../utils/new/zeroEx';
-<<<<<<< HEAD
-import { increaseTime } from '~/utils/evm';
 const getFundComponents = require('../utils/new/getFundComponents');
 const getAllBalances = require('../utils/new/getAllBalances');
-import { BN, toWei, padLeft, stringToHex } from 'web3-utils';
 const deploySystem = require('../../../deploy/scripts/deploy-system');
 const web3 = require('../../../deploy/utils/get-web3');
-=======
+const { increaseTime } = require('../utils/new/rpc');
 import { BN, toWei, randomHex } from 'web3-utils';
 import { stringToBytes } from '../utils/new/formatting';
->>>>>>> 468fddc0
 
 // mock data
 const NULL_ADDRESS = '0x0000000000000000000000000000000000000000'; // TODO: import from utils
@@ -35,12 +26,12 @@
 let accounts;
 let deployer, manager, investor;
 let defaultTxOpts, investorTxOpts, managerTxOpts;
-let mlnTokenWrapperInfo, ethTokenWrapperInfo;
 let unsignedOrder, signedOrder;
 let makeOrderSignature, cancelOrderSignature, withdrawTokensSignature;
 let contracts, deployOut;
 let fund;
-let ethfinex, ethfinexAdapter, mln, weth, dgx, zrx, registry, mlnWrapper, version;
+let ethfinex, ethfinexAdapter, mln, weth, dgx, zrx, registry, version;
+let ethTokenWrapper, mlnWrapper
 
 beforeAll(async () => {
   accounts = await web3.eth.getAccounts();
@@ -77,6 +68,7 @@
   version = contracts.Version;
   registry = contracts.Registry;
   mlnWrapper = contracts['W-MLN'];
+  ethTokenWrapper = contracts.WrapperLockEth;
 
   const erc20ProxyAddress = contracts.ERC20Proxy.options.address;
 
@@ -84,13 +76,8 @@
   const fakePrices = Object.values(deployOut.tokens.addr).map(() => (new BN('10')).pow(new BN('18')).toString());
   await contracts.TestingPriceFeed.methods.update(Object.values(deployOut.tokens.addr), fakePrices);
 
-<<<<<<< HEAD
-  const fundName = padLeft(stringToHex('Test fund'), 64);
+  const fundName = stringToBytes('Test fund', 32);
   await version.methods
-=======
-  const fundName = stringToBytes('Test fund', 32);
-  await fundFactory.methods
->>>>>>> 468fddc0
     .beginSetup(
       fundName,
       [],
@@ -243,11 +230,7 @@
         0,
         0,
       ],
-<<<<<<< HEAD
       randomHexOfSize(32),
-=======
-      randomHex(20),
->>>>>>> 468fddc0
       order.makerAssetData,
       order.takerAssetData,
       signedOrder.signature,
@@ -271,27 +254,11 @@
 });
 
 test('Third party takes the order made by the fund', async () => {
-<<<<<<< HEAD
   const pre = await getAllBalances(contracts, accounts, fund);
-=======
-  const { weth, ethfinex } = contracts;
-  const pre = await getAllBalances(contracts, accounts, fund, environment);
-  const mlnWrapperContract = await getContract(
-    environment,
-    CONTRACT_NAMES.WRAPPER_LOCK,
-    mlnTokenWrapperInfo.address,
-  );
->>>>>>> 468fddc0
   const preDeployerWrappedMLN = new BN(
     await mlnWrapper.methods.balanceOf(deployer).call(),
   );
 
-<<<<<<< HEAD
-  // TODO: replace with (some) code from fillOrder function
-  const result = await fillOrder(ethfinex.options.address, {
-    signedOrder: signedOrder,
-  });
-=======
   const erc20ProxyAddress = await ethfinex.methods
     .getAssetProxy(AssetProxyId.ERC20.toString())
     .call();
@@ -306,7 +273,6 @@
       signedOrder.takerAssetAmount,
       signedOrder.signature,
     ).send(defaultTxOpts);
->>>>>>> 468fddc0
 
   const post = await getAllBalances(contracts, accounts, fund);
   const postDeployerWrappedMLN = new BN(
@@ -325,11 +291,6 @@
   expect(post.deployer.weth).toEqualBN(pre.deployer.weth.sub(bnTakerAssetAmount));
 });
 
-<<<<<<< HEAD
-// TODO: fix problem with ecSignOrderAsync error for this to pass
-=======
-// tslint:disable-next-line:max-line-length
->>>>>>> 468fddc0
 test('Make order with native asset', async () => {
   const pre = await getAllBalances(contracts, accounts, fund);
   const preCalculations = await fund.accounting.methods
@@ -343,11 +304,11 @@
   const makerAssetAmount = toWei('.05', 'ether');
   const takerAssetAmount = toWei('.5', 'ether');
   unsignedOrder = await createUnsignedZeroExOrder(
-    zeroExExchange.options.address,
+    ethfinex.options.address,
     {
       feeRecipientAddress: investor,
       makerAddress,
-      makerTokenAddress: ethTokenWrapperInfo.address,
+      makerTokenAddress: ethTokenWrapper.options.address,
       makerAssetAmount,
       takerTokenAddress: dgx.options.address,
       takerAssetAmount,
@@ -376,11 +337,7 @@
         0,
         0,
       ],
-<<<<<<< HEAD
       randomHexOfSize(32),
-=======
-      randomHex(20),
->>>>>>> 468fddc0
       signedOrder.makerAssetData,
       signedOrder.takerAssetData,
       signedOrder.signature,
@@ -445,7 +402,7 @@
       '0x0',
     )
     .send(managerTxOpts);
-  const isOrderCancelled = await zeroExExchange.methods
+  const isOrderCancelled = await ethfinex.methods
     .cancelled(orderHashHex)
     .call();
 
@@ -456,31 +413,8 @@
     .performCalculations()
     .call();
 
-  // Withdraw WETH
-<<<<<<< HEAD
   await increaseTime(25 * 60 * 60);
-=======
-
-  // Increment next block time and mine block
-  environment.eth.currentProvider.send(
-    {
-      id: 123,
-      jsonrpc: '2.0',
-      method: 'evm_increaseTime',
-      params: [25 * 60 * 60],
-    },
-    (err, res) => {},
-  );
-  environment.eth.currentProvider.send(
-    {
-      id: 124,
-      jsonrpc: '2.0',
-      method: 'evm_mine',
-    },
-    (err, res) => {},
-  );
-
->>>>>>> 468fddc0
+
   await fund.trading.methods
     .callOnExchange(
       0,
@@ -500,7 +434,8 @@
       '0x0',
     )
     .send(managerTxOpts);
-  // To Clean up asset list
+
+  // To clean up asset list
   await fund.accounting.methods
     .performCalculations()
     .send(managerTxOpts);
