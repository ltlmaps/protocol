import { encodeFunctionSignature } from 'web3-eth-abi';
import { BN, padLeft, toWei } from 'web3-utils';
<<<<<<< HEAD
import { FunctionSignatures } from '~/contracts/fund/trading/utils/FunctionSignatures';
import { kyberEthAddress } from '~/utils/constants/kyberEthAddress';
import { takeOrderSignatureBytes } from '~/utils/constants/orderSignatures';
import { emptyAddress } from '~/utils/constants/emptyAddress';
import { BNExpMul, BNExpInverse } from '../../utils/new/BNmath';
import { CONTRACT_NAMES, EXCHANGES } from '../../utils/new/constants';
const setupInvestedTestFund = require('../../utils/new/setupInvestedTestFund');
const web3 = require('../../../../deploy/utils/get-web3');
const deploySystem = require('../../../../deploy/scripts/deploy-system');
=======

import { setupInvestedTestFund } from '~/tests/utils/setupInvestedTestFund';
import { getTokenBySymbol } from '~/utils/environment/getTokenBySymbol';
import { getContract } from '~/utils/solidity/getContract';
import { deployAndInitTestEnv } from '../../utils/deployAndInitTestEnv';

import { BNExpMul, BNExpInverse } from '../../utils/new/BNmath';
import {
  CONTRACT_NAMES,
  EXCHANGES,
  EMPTY_ADDRESS,
  KYBER_ETH_ADDRESS,
  TRACKS,
} from '../../utils/new/constants';
import { getFunctionSignature } from '~/tests/utils/new/metadata';
>>>>>>> 468fddc0

describe('Happy Path', () => {
  let user, defaultTxOpts;
  let mln, weth;
  let fund;
  let accounting, kyberNetworkProxy, trading, policyManager, conversionRates;
  let testingPriceFeed;
  let exchangeIndex;
  let takeOrderFunctionSig;

  beforeAll(async () => {
<<<<<<< HEAD
    const accounts = await web3.eth.getAccounts();
    user = accounts[0];
    defaultTxOpts = {from: user, gas: 8000000};
=======
    environment = await deployAndInitTestEnv();
    expect(environment.track).toBe(TRACKS.TESTING);

    user = environment.wallet.address;
    defaultTxOpts = { from: user, gas: 8000000 };

    const {
      exchangeConfigs,
      melonContracts,
      thirdPartyContracts,
    } = environment.deployment;

    const wethTokenInfo = getTokenBySymbol(environment, 'WETH');
    const mlnTokenInfo = getTokenBySymbol(environment, 'MLN');
>>>>>>> 468fddc0

    const deployment = await deploySystem(JSON.parse(require('fs').readFileSync(process.env.CONF))); // TODO: change from reading file each time
    const contracts = deployment.contracts;

    fund = await setupInvestedTestFund(contracts, user);

    weth = contracts.WETH;
    mln = contracts.MLN;
    kyberNetworkProxy = contracts.KyberNetworkProxy;
    conversionRates = contracts.ConversionRates;
    testingPriceFeed = contracts.TestingPriceFeed;
    policyManager = fund.policyManager;
    trading = fund.trading;
    accounting = fund.accounting;

    const exchangeInfo = await trading.methods.getExchangeInfo().call();
    exchangeIndex = exchangeInfo[1].findIndex(
      e => e.toLowerCase() === contracts.KyberAdapter.options.address.toLowerCase()
    );

<<<<<<< HEAD
    await policyManager.methods
      .register(
        takeOrderSignatureBytes,
        contracts.PriceTolerance.options.address
      ).send(defaultTxOpts);
=======
    takeOrderFunctionSig = getFunctionSignature(
      CONTRACT_NAMES.EXCHANGE_ADAPTER,
      'takeOrder',
    );

    const policyManager = getContract(
      environment,
      CONTRACT_NAMES.POLICY_MANAGER,
      routes.policyManagerAddress.toString(),
    );

    await policyManager.methods
      .register(
        encodeFunctionSignature(takeOrderFunctionSig),
        melonContracts.policies.priceTolerance.toString(),
      )
      .send(defaultTxOpts);
>>>>>>> 468fddc0

    // Setting rates on kyber reserve
    const { 0: mlnPrice } = await testingPriceFeed.methods
      .getPrice(mln.options.address)
      .call();
    const ethPriceInMln = BNExpInverse(new BN(mlnPrice.toString())).toString()

    const blockNumber = (await web3.eth.getBlock('latest')).number;

    await conversionRates.methods
      .setBaseRate(
        [mln.options.address],
        [ethPriceInMln],
        [mlnPrice],
        ['0x0000000000000000000000000000'],
        ['0x0000000000000000000000000000'],
        blockNumber,
        [0],
      )
      .send(defaultTxOpts);
  });

  test('Trade on kyber', async () => {
    const takerAsset = weth.options.address;
    const takerQuantity = toWei('0.1', 'ether');

    const { 1: expectedRate } = await kyberNetworkProxy.methods
      .getExpectedRate(KYBER_ETH_ADDRESS, mln.options.address, takerQuantity)
      .call(defaultTxOpts);

    // Minimum quantity of dest asset expected to get in return in the trade
    const makerAsset = mln.options.address;
    const makerQuantity = BNExpMul(
      new BN(takerQuantity),
      new BN(expectedRate.toString()),
    ).toString();

    const preMlnBalance = await mln.methods
      .balanceOf(fund.vault.options.address)
      .call();

    await trading.methods
      .callOnExchange(
        exchangeIndex,
        takeOrderFunctionSig,
        [
          EMPTY_ADDRESS,
          EMPTY_ADDRESS,
          makerAsset,
          takerAsset,
          EMPTY_ADDRESS,
          EMPTY_ADDRESS,
        ],
        [makerQuantity, takerQuantity, 0, 0, 0, 0, takerQuantity, 0],
        padLeft('0x0', 64),
        padLeft('0x0', 64),
        padLeft('0x0', 64),
        padLeft('0x0', 64),
      )
      .send(defaultTxOpts);

    const postMlnBalance = await mln.methods
      .balanceOf(fund.vault.options.address)
      .call();

    const mlnBalanceDiff = new BN(postMlnBalance.toString()).sub(new BN(preMlnBalance.toString()));
    expect(mlnBalanceDiff.gt(new BN(makerQuantity))).toBe(true);

    const holdingsRes = await accounting.methods.getFundHoldings().call();
    const holdings = holdingsRes[1].map((address, i) => {
      return { address, value: holdingsRes[0][i] };
    });

    const wethHolding = holdings.find(
      holding => holding.address === weth.options.address,
    );
    expect(
      new BN(wethHolding.value.toString())
        .add(new BN(takerQuantity.toString()))
        .eq(new BN(toWei('1', 'ether'))),
    ).toBe(true);
  });

  test('Price tolerance prevents ill priced trade', async () => {
    const takerAsset = weth.options.address;
    const takerQuantity = toWei('0.1', 'ether');

    // Minimum quantity of dest asset expected to get in return in the trade
    const makerAsset = mln.options.address;
    const makerQuantity = '0';

    await expect(
      trading.methods
        .callOnExchange(
          exchangeIndex,
          takeOrderFunctionSig,
          [
            EMPTY_ADDRESS,
            EMPTY_ADDRESS,
            makerAsset,
            takerAsset,
            EMPTY_ADDRESS,
            EMPTY_ADDRESS,
          ],
          [makerQuantity, takerQuantity, 0, 0, 0, 0, takerQuantity, 0],
          padLeft('0x0', 64),
          padLeft('0x0', 64),
          padLeft('0x0', 64),
          padLeft('0x0', 64),
        )
        .send(defaultTxOpts),
    ).rejects.toThrow();
  });
});<|MERGE_RESOLUTION|>--- conflicted
+++ resolved
@@ -1,23 +1,12 @@
 import { encodeFunctionSignature } from 'web3-eth-abi';
 import { BN, padLeft, toWei } from 'web3-utils';
-<<<<<<< HEAD
-import { FunctionSignatures } from '~/contracts/fund/trading/utils/FunctionSignatures';
 import { kyberEthAddress } from '~/utils/constants/kyberEthAddress';
 import { takeOrderSignatureBytes } from '~/utils/constants/orderSignatures';
 import { emptyAddress } from '~/utils/constants/emptyAddress';
 import { BNExpMul, BNExpInverse } from '../../utils/new/BNmath';
-import { CONTRACT_NAMES, EXCHANGES } from '../../utils/new/constants';
 const setupInvestedTestFund = require('../../utils/new/setupInvestedTestFund');
 const web3 = require('../../../../deploy/utils/get-web3');
 const deploySystem = require('../../../../deploy/scripts/deploy-system');
-=======
-
-import { setupInvestedTestFund } from '~/tests/utils/setupInvestedTestFund';
-import { getTokenBySymbol } from '~/utils/environment/getTokenBySymbol';
-import { getContract } from '~/utils/solidity/getContract';
-import { deployAndInitTestEnv } from '../../utils/deployAndInitTestEnv';
-
-import { BNExpMul, BNExpInverse } from '../../utils/new/BNmath';
 import {
   CONTRACT_NAMES,
   EXCHANGES,
@@ -26,38 +15,21 @@
   TRACKS,
 } from '../../utils/new/constants';
 import { getFunctionSignature } from '~/tests/utils/new/metadata';
->>>>>>> 468fddc0
 
 describe('Happy Path', () => {
   let user, defaultTxOpts;
   let mln, weth;
   let fund;
-  let accounting, kyberNetworkProxy, trading, policyManager, conversionRates;
+  let accounting, trading, policyManager;
+  let kyberNetworkProxy, conversionRates, priceTolerance;
   let testingPriceFeed;
   let exchangeIndex;
   let takeOrderFunctionSig;
 
   beforeAll(async () => {
-<<<<<<< HEAD
     const accounts = await web3.eth.getAccounts();
     user = accounts[0];
     defaultTxOpts = {from: user, gas: 8000000};
-=======
-    environment = await deployAndInitTestEnv();
-    expect(environment.track).toBe(TRACKS.TESTING);
-
-    user = environment.wallet.address;
-    defaultTxOpts = { from: user, gas: 8000000 };
-
-    const {
-      exchangeConfigs,
-      melonContracts,
-      thirdPartyContracts,
-    } = environment.deployment;
-
-    const wethTokenInfo = getTokenBySymbol(environment, 'WETH');
-    const mlnTokenInfo = getTokenBySymbol(environment, 'MLN');
->>>>>>> 468fddc0
 
     const deployment = await deploySystem(JSON.parse(require('fs').readFileSync(process.env.CONF))); // TODO: change from reading file each time
     const contracts = deployment.contracts;
@@ -69,6 +41,7 @@
     kyberNetworkProxy = contracts.KyberNetworkProxy;
     conversionRates = contracts.ConversionRates;
     testingPriceFeed = contracts.TestingPriceFeed;
+    priceTolerance = contracts.PriceTolerance;
     policyManager = fund.policyManager;
     trading = fund.trading;
     accounting = fund.accounting;
@@ -78,31 +51,17 @@
       e => e.toLowerCase() === contracts.KyberAdapter.options.address.toLowerCase()
     );
 
-<<<<<<< HEAD
-    await policyManager.methods
-      .register(
-        takeOrderSignatureBytes,
-        contracts.PriceTolerance.options.address
-      ).send(defaultTxOpts);
-=======
     takeOrderFunctionSig = getFunctionSignature(
       CONTRACT_NAMES.EXCHANGE_ADAPTER,
       'takeOrder',
     );
 
-    const policyManager = getContract(
-      environment,
-      CONTRACT_NAMES.POLICY_MANAGER,
-      routes.policyManagerAddress.toString(),
-    );
-
     await policyManager.methods
       .register(
         encodeFunctionSignature(takeOrderFunctionSig),
-        melonContracts.policies.priceTolerance.toString(),
+        priceTolerance.options.address
       )
       .send(defaultTxOpts);
->>>>>>> 468fddc0
 
     // Setting rates on kyber reserve
     const { 0: mlnPrice } = await testingPriceFeed.methods
