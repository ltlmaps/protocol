pragma solidity ^0.4.11;

import './assets/AssetInterface.sol';
import './exchange/ExchangeInterface.sol';

/// @title Fund Interface Contract
/// @author Melonport AG <team@melonport.com>
/// @notice This is to be considered as an interface on how to access the underlying Fund Contract
contract FundInterface is AssetInterface {

    // EVENTS

    event PortfolioContent(uint holdings, uint price, uint decimals);
    event RequestUpdated(uint id);
    event Subscribed(address indexed ofParticipant, uint atTimestamp, uint shareQuantity);
    event Redeemed(address indexed ofParticipant, uint atTimestamp, uint shareQuantity);
    event SpendingApproved(address onConsigned, address ofAsset, uint amount);
    event RewardsConverted(uint atTimestamp, uint shareQuantityConverted, uint unclaimed);
    event CalculationUpdate(uint atTimestamp, uint managementReward, uint performanceReward, uint nav, uint sharePrice, uint totalSupply);
    event OrderUpdated(uint id);
    event LogError(uint ERROR_CODE);
    event ErrorMessage(string errorMessage);

    // CONSTANT METHODS

    // Get general information
    function getCreationTime() constant returns (uint) {}
    function getBaseUnits() constant returns (uint) {}
    function getModules() constant returns (address ,address, address, address) {}
    function getStake() constant returns (uint) {}
    function getLastOrderId() constant returns (uint) {}
    function getLastRequestId() constant returns (uint) {}
    // Get staking information
    function quantitySentToExchange(address ofAsset) constant returns (uint) {}
    function quantityExpectedToReturn(address ofAsset) constant returns (uint) {}
    // Get accounting information
    function performCalculations() constant returns (uint, uint, uint, uint, uint, uint) {}
    function calcSharePrice() constant returns (uint) {}

    // NON-CONSTANT METHODS

    // Participation by Investor
    function requestSubscription(uint giveQuantity, uint shareQuantity, uint workerReward) external returns (bool, string) {}
    function requestRedemption(uint shareQuantity, uint receiveQuantity, uint workerReward) external returns (bool, string) {}
    function executeRequest(uint requestId) external returns (bool, string) {}
    function cancelRequest(uint requestId) external returns (bool, string) {}
    function redeemUsingSlice(uint shareQuantity) external returns (bool, string) {}
    // Administration by Manager
    function toogleSubscription() external {}
    function toggleRedemption() external {}
<<<<<<< HEAD
    function shutDown() {}
    // Participation
    function requestSubscription(
        uint numShares,
        uint offeredValue,
        uint incentiveValue
    ) external returns(uint) {}
    function requestRedemption(
        uint numShares,
        uint requestedValue,
        uint incentiveValue
    ) external returns (uint) {}
    function executeRequest(uint requestId) external {}
    function cancelRequest(uint requestId) external {}
    function redeemOwnedAssets(uint numShares) external {}
    // Managing
    function makeOrder(
        address sellAsset,
        address buyAsset,
        uint sellQuantity,
        uint buyQuantity
    ) external returns (uint) {}
    function takeOrder(uint id, uint quantity) external returns (bool) {}
    function cancelOrder(uint id) external returns (bool) {}
    function closeOpenOrders(address ofBase, address ofQuote) constant {}
    function proofOfEmbezzlement(address ofBase, address ofQuote) constant returns (bool) {}
    // Rewards
    function convertUnclaimedRewards() external {}
=======
    function increaseStake(uint shareQuantity) external {}
    function decreaseStake(uint shareQuantity) external {}
    function shutDown() external {}
    // Managing by Manager
    function makeOrder(address sellAsset, address buyAsset, uint sellQuantity, uint buyQuantity) external returns (bool, string) {}
    function takeOrder(uint id, uint quantity) external returns (bool, string) {}
    function cancelOrder(uint id) external returns (bool, string) {}
    function manualSettlement(address sellAsset, address buyAsset) returns (bool, string) {}
    function proofOfEmbezzlement(address sellAsset, address buyAsset) returns (bool, string) {}
    // Rewards by Manager
    function convertUnclaimedRewards() external returns (bool, string) {}
>>>>>>> 9ae11d5a
}<|MERGE_RESOLUTION|>--- conflicted
+++ resolved
@@ -48,7 +48,6 @@
     // Administration by Manager
     function toogleSubscription() external {}
     function toggleRedemption() external {}
-<<<<<<< HEAD
     function shutDown() {}
     // Participation
     function requestSubscription(
@@ -77,17 +76,4 @@
     function proofOfEmbezzlement(address ofBase, address ofQuote) constant returns (bool) {}
     // Rewards
     function convertUnclaimedRewards() external {}
-=======
-    function increaseStake(uint shareQuantity) external {}
-    function decreaseStake(uint shareQuantity) external {}
-    function shutDown() external {}
-    // Managing by Manager
-    function makeOrder(address sellAsset, address buyAsset, uint sellQuantity, uint buyQuantity) external returns (bool, string) {}
-    function takeOrder(uint id, uint quantity) external returns (bool, string) {}
-    function cancelOrder(uint id) external returns (bool, string) {}
-    function manualSettlement(address sellAsset, address buyAsset) returns (bool, string) {}
-    function proofOfEmbezzlement(address sellAsset, address buyAsset) returns (bool, string) {}
-    // Rewards by Manager
-    function convertUnclaimedRewards() external returns (bool, string) {}
->>>>>>> 9ae11d5a
 }