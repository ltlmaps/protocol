--- conflicted
+++ resolved
@@ -1,6 +1,6 @@
 pragma solidity ^0.4.19;
 
-import "./assets/Shares.sol";
+import "./assets/RestrictedShares.sol";
 import "./assets/ERC223ReceivingContract.sol";
 import "./dependencies/DBC.sol";
 import "./dependencies/Owned.sol";
@@ -15,14 +15,10 @@
 /// @title Melon Fund Contract
 /// @author Melonport AG <team@melonport.com>
 /// @notice Simple Melon Fund
-<<<<<<< HEAD
-contract Fund is DSMath, DBC, Owned, Shares, FundInterface, ERC223ReceivingContract {
-=======
 contract Fund is DSMath, DBC, Owned, RestrictedShares, FundInterface, ERC223ReceivingContract {
 
     event OrderUpdated(address exchange, bytes32 orderId, UpdateType updateType);
 
->>>>>>> 00e9b10b
     // TYPES
 
     struct Modules { // Describes all modular parts, standardised through an interface
@@ -131,7 +127,7 @@
         address[] ofExchanges,
         address[] ofDefaultAssets
     )
-        Shares(withName, "MLNF", 18, now)
+        RestrictedShares(withName, "MLNF", 18, now)
     {
         require(ofManagementFee < 10 ** 18); // Require management fee to be less than 100 percent
         require(ofPerformanceFee < 10 ** 18); // Require performance fee to be less than 100 percent
