import * as R from 'ramda';
import web3EthAbi from 'web3-eth-abi';

export enum Contracts {
  Accounting = 'fund/accounting/Accounting',
  AmguConsumer = 'engine/AmguConsumer',
  AssetBlacklist = 'fund/policies/risk-management/AssetBlacklist',
  AssetWhitelist = 'fund/policies/risk-management/AssetWhitelist',
  BurnableToken = 'dependencies/token/BurnableToken',
  Engine = 'engine/Engine',
  ExchangeAdapter = 'exchanges/ExchangeAdapterInterface',
  FalsePolicy = 'fund/policies/FalsePolicy',
  FeeManager = 'fund/fees/FeeManager',
  ERC20Proxy = 'exchanges/thirdparty/0x/ERC20Proxy',
  FundFactory = 'factory/FundFactory',
  FundRanking = 'factory/FundRanking',
  Hub = 'fund/hub/Hub',
  MatchingMarket = 'exchanges/MatchingMarket',
  MatchingMarketAdapter = 'exchanges/MatchingMarketAdapter',
  MockAdapter = 'exchanges/MockAdapter',
  KyberNetwork = 'exchanges/KyberNetwork',
  KyberNetworkProxy = 'exchanges/KyberNetworkProxy',
  KyberAdapter = 'exchanges/KyberAdapter',
  KyberReserve = 'exchanges/KyberReserve',
  ConversionRates = 'exchanges/ConversionRates',
  KyberWhiteList = 'exchanges/KyberWhiteList',
  MaxPositions = 'fund/policies/risk-management/MaxPositions',
  MaxConcentration = 'fund/policies/risk-management/MaxConcentration',
  MockAccounting = 'fund/accounting/MockAccounting',
  MockFeeManager = 'fund/fees/MockFeeManager',
  MockFee = 'fund/fees/MockFee',
  MockHub = 'fund/hub/MockHub',
  MockRegistry = 'version/MockRegistry',
  MockShares = 'fund/shares/MockShares',
  MockVersion = 'version/MockVersion',
  Participation = 'fund/participation/Participation',
  PolicyManager = 'fund/policies/PolicyManager',
  PreminedToken = 'dependencies/token/PreminedToken',
<<<<<<< HEAD
  Registry = 'version/Registry',
=======
  PriceSourceInterface = 'prices/PriceSourceInterface',
>>>>>>> 2cb89696
  SelfDestructing = 'testing/SelfDestructing',
  Shares = 'fund/shares/Shares',
  Spoke = 'fund/shares/Spoke',
  StandardToken = 'dependencies/token/StandardToken',
  TestingPriceFeed = 'prices/TestingPriceFeed',
  Trading = 'fund/trading/Trading',
  TruePolicy = 'fund/policies/TruePolicy',
  Vault = 'fund/vault/Vault',
  VaultFactory = 'fund/vault/VaultFactory',
  Version = 'version/Version',
  ZeroExExchange = 'exchanges/thirdparty/0x/Exchange',
  ZeroExAdapter = 'exchanges/ZeroExV2Adapter',
}

// HINT: Link the interfaces instead of the implementations wherever possible
// (to maintain extensibility)
// prettier-ignore
export const requireMap = {
  [Contracts.Accounting]:
    require('../out/fund/accounting/Accounting.abi.json'),
  [Contracts.AmguConsumer]:
    require('../out/engine/AmguConsumer.abi.json'),
  [Contracts.AssetBlacklist]:
    require('../out/fund/policies/risk-management/AssetBlacklist.abi.json'),
  [Contracts.AssetWhitelist]:
    require('../out/fund/policies/risk-management/AssetWhitelist.abi.json'),
  [Contracts.BurnableToken]:
    require('../out/dependencies/token/BurnableToken.abi.json'),
  [Contracts.ERC20Proxy]:
    require(`../out/${Contracts.ERC20Proxy}.abi.json`),
  [Contracts.Engine]:
    require('../out/engine/Engine.abi.json'),
  [Contracts.ExchangeAdapter]:
      require(`../out/${Contracts.ExchangeAdapter}.abi.json`),
  [Contracts.FalsePolicy]:
    require('../out/fund/policies/FalsePolicy.abi.json'),
  [Contracts.FeeManager]:
    require('../out/fund/fees/FeeManager.abi.json'),
  [Contracts.FundFactory]:
    require('../out/factory/FundFactory.abi.json'),
  [Contracts.FundRanking]:
    require('../out/factory/FundRanking.abi.json'),
  [Contracts.Hub]:
    require('../out/fund/hub/Hub.abi.json'),
  [Contracts.MockAdapter]:
    require('../out/exchanges/MockAdapter.abi.json'),
  [Contracts.MatchingMarket]:
    require('../out/exchanges/thirdparty/oasisdex/MatchingMarket.abi.json'),
  [Contracts.MatchingMarketAdapter]:
    require('../out/exchanges/MatchingMarketAdapter.abi.json'),
  [Contracts.KyberNetwork]:
    require('../out/exchanges/thirdparty/kyber/KyberNetwork.abi.json'),
  [Contracts.KyberReserve]:
    require('../out/exchanges/thirdparty/kyber/KyberReserve.abi.json'),
  [Contracts.KyberNetworkProxy]:
    require('../out/exchanges/thirdparty/kyber/KyberNetworkProxy.abi.json'),
  [Contracts.KyberAdapter]:
    require('../out/exchanges/KyberAdapter.abi.json'),
  [Contracts.ConversionRates]:
    require('../out/exchanges/thirdparty/kyber/ConversionRates.abi.json'),
  [Contracts.KyberWhiteList]:
    require('../out/exchanges/thirdparty/kyber/KyberWhiteList.abi.json'),
  [Contracts.MaxPositions]:
    require('../out/fund/policies/risk-management/MaxPositions.abi.json'),
  [Contracts.MaxConcentration]:
    require('../out/fund/policies/risk-management/MaxConcentration.abi.json'),
  [Contracts.MockAccounting]:
    require('../out/fund/accounting/MockAccounting.abi.json'),
  [Contracts.MockFeeManager]:
    require('../out/fund/fees/MockFeeManager.abi.json'),
  [Contracts.MockFee]:
    require('../out/fund/fees/MockFee.abi.json'),
  [Contracts.MockHub]:
    require('../out/fund/hub/MockHub.abi.json'),
  [Contracts.MockRegistry]:
    require('../out/version/MockRegistry.abi.json'),
  [Contracts.MockShares]:
    require('../out/fund/shares/MockShares.abi.json'),
  [Contracts.MockVersion]:
    require('../out/version/MockVersion.abi.json'),
  [Contracts.MatchingMarket]:
    require('../out/exchanges/thirdparty/oasisdex/MatchingMarket.abi.json'),
  [Contracts.MatchingMarketAdapter]:
    require('../out/exchanges/MatchingMarketAdapter.abi.json'),
  [Contracts.Participation]:
    require('../out/fund/participation/Participation.abi.json'),
  [Contracts.PolicyManager]:
    require('../out/fund/policies/PolicyManager.abi.json'),
  [Contracts.PreminedToken]:
    require('../out/dependencies/token/PreminedToken.abi.json'),
<<<<<<< HEAD
  [Contracts.Registry]:
    require('../out/version/Registry.abi.json'),
=======
  [Contracts.PriceSourceInterface]:
    require('../out/prices/PriceSourceInterface.abi.json'),
>>>>>>> 2cb89696
  [Contracts.SelfDestructing]:
    require('../out/testing/SelfDestructing.abi.json'),
  [Contracts.Shares]:
    require('../out/fund/shares/Shares.abi.json'),
  [Contracts.Spoke]:
    require('../out/fund/hub/Spoke.abi.json'),
  [Contracts.StandardToken]:
    require('../out/dependencies/token/StandardToken.abi.json'),
  [Contracts.TestingPriceFeed]:
    require('../out/prices/TestingPriceFeed.abi.json'),
  [Contracts.Trading]:
    require('../out/fund/trading/Trading.abi.json'),
  [Contracts.TruePolicy]:
    require('../out/fund/policies/TruePolicy.abi.json'),
  [Contracts.Vault]:
    require('../out/fund/vault/Vault.abi.json'),
  [Contracts.VaultFactory]:
    require('../out/fund/vault/VaultFactory.abi.json'),
  [Contracts.Version]:
    require('../out/version/Version.abi.json'),
  [Contracts.ZeroExExchange]:
    require('../out/exchanges/thirdparty/0x/Exchange.abi.json'),
  [Contracts.ZeroExAdapter]:
    require('../out/exchanges/ZeroExV2Adapter.abi.json'),
};

const allAbis = R.toPairs(requireMap);
const onlyEvents = R.propEq('type', 'event');

interface ABIInput {
  indexed: boolean;
  name: string;
  type: string;
}

interface EventSignatureABIEntry {
  anonymous: boolean;
  name: string;
  type: 'event';
  inputs: ABIInput[];
}

/***
 * The key is the signature: web3EthAbi.encodeEventSignature(eventAbi)
 *
 * So if you observe an event, you can lookup its abi like:
 * const eventABI = eventSignatureABIMap[event.logs[0].topics[0]]
 * */
type EventSignatureABIMap = {
  [key: string]: EventSignatureABIEntry;
};

export const eventSignatureABIMap: EventSignatureABIMap = allAbis.reduce(
  (carry, [contract, abi]) => {
    const events = R.filter(onlyEvents, abi);
    const signatureToEvents = R.map(eventAbi => [
      web3EthAbi.encodeEventSignature(eventAbi),
      eventAbi,
    ])(events);
    return {
      ...carry,
      ...R.fromPairs(signatureToEvents),
    };
  },
  {},
);

// Note: We need this as a string enum to have a readable export to JSON
export enum Exchanges {
  MatchingMarket = 'MatchingMarket',
  KyberNetwork = 'KyberNetwork',
  ZeroEx = 'ZeroEx',
}<|MERGE_RESOLUTION|>--- conflicted
+++ resolved
@@ -36,11 +36,8 @@
   Participation = 'fund/participation/Participation',
   PolicyManager = 'fund/policies/PolicyManager',
   PreminedToken = 'dependencies/token/PreminedToken',
-<<<<<<< HEAD
   Registry = 'version/Registry',
-=======
   PriceSourceInterface = 'prices/PriceSourceInterface',
->>>>>>> 2cb89696
   SelfDestructing = 'testing/SelfDestructing',
   Shares = 'fund/shares/Shares',
   Spoke = 'fund/shares/Spoke',
@@ -131,13 +128,10 @@
     require('../out/fund/policies/PolicyManager.abi.json'),
   [Contracts.PreminedToken]:
     require('../out/dependencies/token/PreminedToken.abi.json'),
-<<<<<<< HEAD
   [Contracts.Registry]:
     require('../out/version/Registry.abi.json'),
-=======
   [Contracts.PriceSourceInterface]:
     require('../out/prices/PriceSourceInterface.abi.json'),
->>>>>>> 2cb89696
   [Contracts.SelfDestructing]:
     require('../out/testing/SelfDestructing.abi.json'),
   [Contracts.Shares]:
