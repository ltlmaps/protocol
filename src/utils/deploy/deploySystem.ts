--- conflicted
+++ resolved
@@ -49,7 +49,6 @@
 import { setDecimals } from '~/contracts/prices/transactions/setDecimals';
 import { deployManagementFee } from '~/contracts/fund/fees/transactions/deployManagementFee';
 import { deployPerformanceFee } from '~/contracts/fund/fees/transactions/deployPerformanceFee';
-import { setEthfinexWrapperRegistry } from '~/contracts/version/transactions/setEthfinexWrapperRegistry';
 
 const pkg = require('~/../package.json');
 
@@ -294,25 +293,6 @@
       true, // ensure these steps are done at each deployment
       async environment => {
         const { melonContracts } = environment.deployment;
-<<<<<<< HEAD
-        getLog(environment).info('Setting registry & engine');
-
-        await setNativeAsset(environment, melonContracts.registry, {
-          address: wethToken.address,
-        });
-        await setMlnToken(environment, melonContracts.registry, {
-          address: mlnToken.address,
-        });
-        await setEngine(environment, melonContracts.registry, {
-          address: melonContracts.engine,
-        });
-        await setRegistry(environment, melonContracts.engine, {
-          address: melonContracts.registry,
-        });
-        await setEthfinexWrapperRegistry(environment, melonContracts.registry, {
-          address: thirdPartyContracts.exchanges.ethfinex.wrapperRegistryEFX,
-        });
-=======
         const previousInfo = await getRegistryInformation(
           environment,
           melonContracts.registry,
@@ -358,7 +338,6 @@
             address: melonContracts.registry,
           });
         }
->>>>>>> 222b7182
       },
     ),
     maybeDeploy(['ranking'], environment => deployFundRanking(environment)),
